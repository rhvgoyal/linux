/*
 *  Copyright (C) 1995  Linus Torvalds
 *  Copyright (C) 2001, 2002 Andi Kleen, SuSE Labs.
 *  Copyright (C) 2008-2009, Red Hat Inc., Ingo Molnar
 */
#include <linux/sched.h>		/* test_thread_flag(), ...	*/
#include <linux/kdebug.h>		/* oops_begin/end, ...		*/
<<<<<<< HEAD
#include <linux/extable.h>		/* search_exception_table	*/
=======
#include <linux/module.h>		/* search_exception_tables	*/
>>>>>>> aa7eb9ad
#include <linux/bootmem.h>		/* max_low_pfn			*/
#include <linux/kprobes.h>		/* NOKPROBE_SYMBOL, ...		*/
#include <linux/mmiotrace.h>		/* kmmio_handler, ...		*/
#include <linux/perf_event.h>		/* perf_sw_event		*/
#include <linux/hugetlb.h>		/* hstate_index_to_shift	*/
#include <linux/prefetch.h>		/* prefetchw			*/
#include <linux/context_tracking.h>	/* exception_enter(), ...	*/
#include <linux/uaccess.h>		/* faulthandler_disabled()	*/

#include <asm/cpufeature.h>		/* boot_cpu_has, ...		*/
#include <asm/traps.h>			/* dotraplinkage, ...		*/
#include <asm/pgalloc.h>		/* pgd_*(), ...			*/
#include <asm/kmemcheck.h>		/* kmemcheck_*(), ...		*/
#include <asm/fixmap.h>			/* VSYSCALL_ADDR		*/
#include <asm/vsyscall.h>		/* emulate_vsyscall		*/
#include <asm/vm86.h>			/* struct vm86			*/
#include <asm/mmu_context.h>		/* vma_pkey()			*/

#define CREATE_TRACE_POINTS
#include <asm/trace/exceptions.h>

/*
 * Page fault error code bits:
 *
 *   bit 0 ==	 0: no page found	1: protection fault
 *   bit 1 ==	 0: read access		1: write access
 *   bit 2 ==	 0: kernel-mode access	1: user-mode access
 *   bit 3 ==				1: use of reserved bit detected
 *   bit 4 ==				1: fault was an instruction fetch
 *   bit 5 ==				1: protection keys block access
 */
enum x86_pf_error_code {

	PF_PROT		=		1 << 0,
	PF_WRITE	=		1 << 1,
	PF_USER		=		1 << 2,
	PF_RSVD		=		1 << 3,
	PF_INSTR	=		1 << 4,
	PF_PK		=		1 << 5,
};

/*
 * Returns 0 if mmiotrace is disabled, or if the fault is not
 * handled by mmiotrace:
 */
static nokprobe_inline int
kmmio_fault(struct pt_regs *regs, unsigned long addr)
{
	if (unlikely(is_kmmio_active()))
		if (kmmio_handler(regs, addr) == 1)
			return -1;
	return 0;
}

static nokprobe_inline int kprobes_fault(struct pt_regs *regs)
{
	int ret = 0;

	/* kprobe_running() needs smp_processor_id() */
	if (kprobes_built_in() && !user_mode(regs)) {
		preempt_disable();
		if (kprobe_running() && kprobe_fault_handler(regs, 14))
			ret = 1;
		preempt_enable();
	}

	return ret;
}

/*
 * Prefetch quirks:
 *
 * 32-bit mode:
 *
 *   Sometimes AMD Athlon/Opteron CPUs report invalid exceptions on prefetch.
 *   Check that here and ignore it.
 *
 * 64-bit mode:
 *
 *   Sometimes the CPU reports invalid exceptions on prefetch.
 *   Check that here and ignore it.
 *
 * Opcode checker based on code by Richard Brunner.
 */
static inline int
check_prefetch_opcode(struct pt_regs *regs, unsigned char *instr,
		      unsigned char opcode, int *prefetch)
{
	unsigned char instr_hi = opcode & 0xf0;
	unsigned char instr_lo = opcode & 0x0f;

	switch (instr_hi) {
	case 0x20:
	case 0x30:
		/*
		 * Values 0x26,0x2E,0x36,0x3E are valid x86 prefixes.
		 * In X86_64 long mode, the CPU will signal invalid
		 * opcode if some of these prefixes are present so
		 * X86_64 will never get here anyway
		 */
		return ((instr_lo & 7) == 0x6);
#ifdef CONFIG_X86_64
	case 0x40:
		/*
		 * In AMD64 long mode 0x40..0x4F are valid REX prefixes
		 * Need to figure out under what instruction mode the
		 * instruction was issued. Could check the LDT for lm,
		 * but for now it's good enough to assume that long
		 * mode only uses well known segments or kernel.
		 */
		return (!user_mode(regs) || user_64bit_mode(regs));
#endif
	case 0x60:
		/* 0x64 thru 0x67 are valid prefixes in all modes. */
		return (instr_lo & 0xC) == 0x4;
	case 0xF0:
		/* 0xF0, 0xF2, 0xF3 are valid prefixes in all modes. */
		return !instr_lo || (instr_lo>>1) == 1;
	case 0x00:
		/* Prefetch instruction is 0x0F0D or 0x0F18 */
		if (probe_kernel_address(instr, opcode))
			return 0;

		*prefetch = (instr_lo == 0xF) &&
			(opcode == 0x0D || opcode == 0x18);
		return 0;
	default:
		return 0;
	}
}

static int
is_prefetch(struct pt_regs *regs, unsigned long error_code, unsigned long addr)
{
	unsigned char *max_instr;
	unsigned char *instr;
	int prefetch = 0;

	/*
	 * If it was a exec (instruction fetch) fault on NX page, then
	 * do not ignore the fault:
	 */
	if (error_code & PF_INSTR)
		return 0;

	instr = (void *)convert_ip_to_linear(current, regs);
	max_instr = instr + 15;

	if (user_mode(regs) && instr >= (unsigned char *)TASK_SIZE_MAX)
		return 0;

	while (instr < max_instr) {
		unsigned char opcode;

		if (probe_kernel_address(instr, opcode))
			break;

		instr++;

		if (!check_prefetch_opcode(regs, instr, opcode, &prefetch))
			break;
	}
	return prefetch;
}

/*
 * A protection key fault means that the PKRU value did not allow
 * access to some PTE.  Userspace can figure out what PKRU was
 * from the XSAVE state, and this function fills out a field in
 * siginfo so userspace can discover which protection key was set
 * on the PTE.
 *
 * If we get here, we know that the hardware signaled a PF_PK
 * fault and that there was a VMA once we got in the fault
 * handler.  It does *not* guarantee that the VMA we find here
 * was the one that we faulted on.
 *
 * 1. T1   : mprotect_key(foo, PAGE_SIZE, pkey=4);
 * 2. T1   : set PKRU to deny access to pkey=4, touches page
 * 3. T1   : faults...
 * 4.    T2: mprotect_key(foo, PAGE_SIZE, pkey=5);
 * 5. T1   : enters fault handler, takes mmap_sem, etc...
 * 6. T1   : reaches here, sees vma_pkey(vma)=5, when we really
 *	     faulted on a pte with its pkey=4.
 */
static void fill_sig_info_pkey(int si_code, siginfo_t *info,
		struct vm_area_struct *vma)
{
	/* This is effectively an #ifdef */
	if (!boot_cpu_has(X86_FEATURE_OSPKE))
		return;

	/* Fault not from Protection Keys: nothing to do */
	if (si_code != SEGV_PKUERR)
		return;
	/*
	 * force_sig_info_fault() is called from a number of
	 * contexts, some of which have a VMA and some of which
	 * do not.  The PF_PK handing happens after we have a
	 * valid VMA, so we should never reach this without a
	 * valid VMA.
	 */
	if (!vma) {
		WARN_ONCE(1, "PKU fault with no VMA passed in");
		info->si_pkey = 0;
		return;
	}
	/*
	 * si_pkey should be thought of as a strong hint, but not
	 * absolutely guranteed to be 100% accurate because of
	 * the race explained above.
	 */
	info->si_pkey = vma_pkey(vma);
}

static void
force_sig_info_fault(int si_signo, int si_code, unsigned long address,
		     struct task_struct *tsk, struct vm_area_struct *vma,
		     int fault)
{
	unsigned lsb = 0;
	siginfo_t info;

	info.si_signo	= si_signo;
	info.si_errno	= 0;
	info.si_code	= si_code;
	info.si_addr	= (void __user *)address;
	if (fault & VM_FAULT_HWPOISON_LARGE)
		lsb = hstate_index_to_shift(VM_FAULT_GET_HINDEX(fault)); 
	if (fault & VM_FAULT_HWPOISON)
		lsb = PAGE_SHIFT;
	info.si_addr_lsb = lsb;

	fill_sig_info_pkey(si_code, &info, vma);

	force_sig_info(si_signo, &info, tsk);
}

DEFINE_SPINLOCK(pgd_lock);
LIST_HEAD(pgd_list);

#ifdef CONFIG_X86_32
static inline pmd_t *vmalloc_sync_one(pgd_t *pgd, unsigned long address)
{
	unsigned index = pgd_index(address);
	pgd_t *pgd_k;
	pud_t *pud, *pud_k;
	pmd_t *pmd, *pmd_k;

	pgd += index;
	pgd_k = init_mm.pgd + index;

	if (!pgd_present(*pgd_k))
		return NULL;

	/*
	 * set_pgd(pgd, *pgd_k); here would be useless on PAE
	 * and redundant with the set_pmd() on non-PAE. As would
	 * set_pud.
	 */
	pud = pud_offset(pgd, address);
	pud_k = pud_offset(pgd_k, address);
	if (!pud_present(*pud_k))
		return NULL;

	pmd = pmd_offset(pud, address);
	pmd_k = pmd_offset(pud_k, address);
	if (!pmd_present(*pmd_k))
		return NULL;

	if (!pmd_present(*pmd))
		set_pmd(pmd, *pmd_k);
	else
		BUG_ON(pmd_page(*pmd) != pmd_page(*pmd_k));

	return pmd_k;
}

void vmalloc_sync_all(void)
{
	unsigned long address;

	if (SHARED_KERNEL_PMD)
		return;

	for (address = VMALLOC_START & PMD_MASK;
	     address >= TASK_SIZE_MAX && address < FIXADDR_TOP;
	     address += PMD_SIZE) {
		struct page *page;

		spin_lock(&pgd_lock);
		list_for_each_entry(page, &pgd_list, lru) {
			spinlock_t *pgt_lock;
			pmd_t *ret;

			/* the pgt_lock only for Xen */
			pgt_lock = &pgd_page_get_mm(page)->page_table_lock;

			spin_lock(pgt_lock);
			ret = vmalloc_sync_one(page_address(page), address);
			spin_unlock(pgt_lock);

			if (!ret)
				break;
		}
		spin_unlock(&pgd_lock);
	}
}

/*
 * 32-bit:
 *
 *   Handle a fault on the vmalloc or module mapping area
 */
static noinline int vmalloc_fault(unsigned long address)
{
	unsigned long pgd_paddr;
	pmd_t *pmd_k;
	pte_t *pte_k;

	/* Make sure we are in vmalloc area: */
	if (!(address >= VMALLOC_START && address < VMALLOC_END))
		return -1;

	WARN_ON_ONCE(in_nmi());

	/*
	 * Synchronize this task's top level page-table
	 * with the 'reference' page table.
	 *
	 * Do _not_ use "current" here. We might be inside
	 * an interrupt in the middle of a task switch..
	 */
	pgd_paddr = read_cr3();
	pmd_k = vmalloc_sync_one(__va(pgd_paddr), address);
	if (!pmd_k)
		return -1;

	if (pmd_huge(*pmd_k))
		return 0;

	pte_k = pte_offset_kernel(pmd_k, address);
	if (!pte_present(*pte_k))
		return -1;

	return 0;
}
NOKPROBE_SYMBOL(vmalloc_fault);

/*
 * Did it hit the DOS screen memory VA from vm86 mode?
 */
static inline void
check_v8086_mode(struct pt_regs *regs, unsigned long address,
		 struct task_struct *tsk)
{
#ifdef CONFIG_VM86
	unsigned long bit;

	if (!v8086_mode(regs) || !tsk->thread.vm86)
		return;

	bit = (address - 0xA0000) >> PAGE_SHIFT;
	if (bit < 32)
		tsk->thread.vm86->screen_bitmap |= 1 << bit;
#endif
}

static bool low_pfn(unsigned long pfn)
{
	return pfn < max_low_pfn;
}

static void dump_pagetable(unsigned long address)
{
	pgd_t *base = __va(read_cr3());
	pgd_t *pgd = &base[pgd_index(address)];
	pmd_t *pmd;
	pte_t *pte;

#ifdef CONFIG_X86_PAE
	printk("*pdpt = %016Lx ", pgd_val(*pgd));
	if (!low_pfn(pgd_val(*pgd) >> PAGE_SHIFT) || !pgd_present(*pgd))
		goto out;
#endif
	pmd = pmd_offset(pud_offset(pgd, address), address);
	printk(KERN_CONT "*pde = %0*Lx ", sizeof(*pmd) * 2, (u64)pmd_val(*pmd));

	/*
	 * We must not directly access the pte in the highpte
	 * case if the page table is located in highmem.
	 * And let's rather not kmap-atomic the pte, just in case
	 * it's allocated already:
	 */
	if (!low_pfn(pmd_pfn(*pmd)) || !pmd_present(*pmd) || pmd_large(*pmd))
		goto out;

	pte = pte_offset_kernel(pmd, address);
	printk("*pte = %0*Lx ", sizeof(*pte) * 2, (u64)pte_val(*pte));
out:
	printk("\n");
}

#else /* CONFIG_X86_64: */

void vmalloc_sync_all(void)
{
	sync_global_pgds(VMALLOC_START & PGDIR_MASK, VMALLOC_END, 0);
}

/*
 * 64-bit:
 *
 *   Handle a fault on the vmalloc area
 */
static noinline int vmalloc_fault(unsigned long address)
{
	pgd_t *pgd, *pgd_ref;
	pud_t *pud, *pud_ref;
	pmd_t *pmd, *pmd_ref;
	pte_t *pte, *pte_ref;

	/* Make sure we are in vmalloc area: */
	if (!(address >= VMALLOC_START && address < VMALLOC_END))
		return -1;

	WARN_ON_ONCE(in_nmi());

	/*
	 * Copy kernel mappings over when needed. This can also
	 * happen within a race in page table update. In the later
	 * case just flush:
	 */
	pgd = (pgd_t *)__va(read_cr3()) + pgd_index(address);
	pgd_ref = pgd_offset_k(address);
	if (pgd_none(*pgd_ref))
		return -1;

	if (pgd_none(*pgd)) {
		set_pgd(pgd, *pgd_ref);
		arch_flush_lazy_mmu_mode();
	} else {
		BUG_ON(pgd_page_vaddr(*pgd) != pgd_page_vaddr(*pgd_ref));
	}

	/*
	 * Below here mismatches are bugs because these lower tables
	 * are shared:
	 */

	pud = pud_offset(pgd, address);
	pud_ref = pud_offset(pgd_ref, address);
	if (pud_none(*pud_ref))
		return -1;

	if (pud_none(*pud) || pud_pfn(*pud) != pud_pfn(*pud_ref))
		BUG();

	if (pud_huge(*pud))
		return 0;

	pmd = pmd_offset(pud, address);
	pmd_ref = pmd_offset(pud_ref, address);
	if (pmd_none(*pmd_ref))
		return -1;

	if (pmd_none(*pmd) || pmd_pfn(*pmd) != pmd_pfn(*pmd_ref))
		BUG();

	if (pmd_huge(*pmd))
		return 0;

	pte_ref = pte_offset_kernel(pmd_ref, address);
	if (!pte_present(*pte_ref))
		return -1;

	pte = pte_offset_kernel(pmd, address);

	/*
	 * Don't use pte_page here, because the mappings can point
	 * outside mem_map, and the NUMA hash lookup cannot handle
	 * that:
	 */
	if (!pte_present(*pte) || pte_pfn(*pte) != pte_pfn(*pte_ref))
		BUG();

	return 0;
}
NOKPROBE_SYMBOL(vmalloc_fault);

#ifdef CONFIG_CPU_SUP_AMD
static const char errata93_warning[] =
KERN_ERR 
"******* Your BIOS seems to not contain a fix for K8 errata #93\n"
"******* Working around it, but it may cause SEGVs or burn power.\n"
"******* Please consider a BIOS update.\n"
"******* Disabling USB legacy in the BIOS may also help.\n";
#endif

/*
 * No vm86 mode in 64-bit mode:
 */
static inline void
check_v8086_mode(struct pt_regs *regs, unsigned long address,
		 struct task_struct *tsk)
{
}

static int bad_address(void *p)
{
	unsigned long dummy;

	return probe_kernel_address((unsigned long *)p, dummy);
}

static void dump_pagetable(unsigned long address)
{
	pgd_t *base = __va(read_cr3() & PHYSICAL_PAGE_MASK);
	pgd_t *pgd = base + pgd_index(address);
	pud_t *pud;
	pmd_t *pmd;
	pte_t *pte;

	if (bad_address(pgd))
		goto bad;

	printk("PGD %lx ", pgd_val(*pgd));

	if (!pgd_present(*pgd))
		goto out;

	pud = pud_offset(pgd, address);
	if (bad_address(pud))
		goto bad;

	printk("PUD %lx ", pud_val(*pud));
	if (!pud_present(*pud) || pud_large(*pud))
		goto out;

	pmd = pmd_offset(pud, address);
	if (bad_address(pmd))
		goto bad;

	printk("PMD %lx ", pmd_val(*pmd));
	if (!pmd_present(*pmd) || pmd_large(*pmd))
		goto out;

	pte = pte_offset_kernel(pmd, address);
	if (bad_address(pte))
		goto bad;

	printk("PTE %lx", pte_val(*pte));
out:
	printk("\n");
	return;
bad:
	printk("BAD\n");
}

#endif /* CONFIG_X86_64 */

/*
 * Workaround for K8 erratum #93 & buggy BIOS.
 *
 * BIOS SMM functions are required to use a specific workaround
 * to avoid corruption of the 64bit RIP register on C stepping K8.
 *
 * A lot of BIOS that didn't get tested properly miss this.
 *
 * The OS sees this as a page fault with the upper 32bits of RIP cleared.
 * Try to work around it here.
 *
 * Note we only handle faults in kernel here.
 * Does nothing on 32-bit.
 */
static int is_errata93(struct pt_regs *regs, unsigned long address)
{
#if defined(CONFIG_X86_64) && defined(CONFIG_CPU_SUP_AMD)
	if (boot_cpu_data.x86_vendor != X86_VENDOR_AMD
	    || boot_cpu_data.x86 != 0xf)
		return 0;

	if (address != regs->ip)
		return 0;

	if ((address >> 32) != 0)
		return 0;

	address |= 0xffffffffUL << 32;
	if ((address >= (u64)_stext && address <= (u64)_etext) ||
	    (address >= MODULES_VADDR && address <= MODULES_END)) {
		printk_once(errata93_warning);
		regs->ip = address;
		return 1;
	}
#endif
	return 0;
}

/*
 * Work around K8 erratum #100 K8 in compat mode occasionally jumps
 * to illegal addresses >4GB.
 *
 * We catch this in the page fault handler because these addresses
 * are not reachable. Just detect this case and return.  Any code
 * segment in LDT is compatibility mode.
 */
static int is_errata100(struct pt_regs *regs, unsigned long address)
{
#ifdef CONFIG_X86_64
	if ((regs->cs == __USER32_CS || (regs->cs & (1<<2))) && (address >> 32))
		return 1;
#endif
	return 0;
}

static int is_f00f_bug(struct pt_regs *regs, unsigned long address)
{
#ifdef CONFIG_X86_F00F_BUG
	unsigned long nr;

	/*
	 * Pentium F0 0F C7 C8 bug workaround:
	 */
	if (boot_cpu_has_bug(X86_BUG_F00F)) {
		nr = (address - idt_descr.address) >> 3;

		if (nr == 6) {
			do_invalid_op(regs, 0);
			return 1;
		}
	}
#endif
	return 0;
}

static const char nx_warning[] = KERN_CRIT
"kernel tried to execute NX-protected page - exploit attempt? (uid: %d)\n";
static const char smep_warning[] = KERN_CRIT
"unable to execute userspace code (SMEP?) (uid: %d)\n";

static void
show_fault_oops(struct pt_regs *regs, unsigned long error_code,
		unsigned long address)
{
	if (!oops_may_print())
		return;

	if (error_code & PF_INSTR) {
		unsigned int level;
		pgd_t *pgd;
		pte_t *pte;

		pgd = __va(read_cr3() & PHYSICAL_PAGE_MASK);
		pgd += pgd_index(address);

		pte = lookup_address_in_pgd(pgd, address, &level);

		if (pte && pte_present(*pte) && !pte_exec(*pte))
			printk(nx_warning, from_kuid(&init_user_ns, current_uid()));
		if (pte && pte_present(*pte) && pte_exec(*pte) &&
				(pgd_flags(*pgd) & _PAGE_USER) &&
				(__read_cr4() & X86_CR4_SMEP))
			printk(smep_warning, from_kuid(&init_user_ns, current_uid()));
	}

	printk(KERN_ALERT "BUG: unable to handle kernel ");
	if (address < PAGE_SIZE)
		printk(KERN_CONT "NULL pointer dereference");
	else
		printk(KERN_CONT "paging request");

	printk(KERN_CONT " at %p\n", (void *) address);
	printk(KERN_ALERT "IP:");
	printk_address(regs->ip);

	dump_pagetable(address);
}

static noinline void
pgtable_bad(struct pt_regs *regs, unsigned long error_code,
	    unsigned long address)
{
	struct task_struct *tsk;
	unsigned long flags;
	int sig;

	flags = oops_begin();
	tsk = current;
	sig = SIGKILL;

	printk(KERN_ALERT "%s: Corrupted page table at address %lx\n",
	       tsk->comm, address);
	dump_pagetable(address);

	tsk->thread.cr2		= address;
	tsk->thread.trap_nr	= X86_TRAP_PF;
	tsk->thread.error_code	= error_code;

	if (__die("Bad pagetable", regs, error_code))
		sig = 0;

	oops_end(flags, regs, sig);
}

static noinline void
no_context(struct pt_regs *regs, unsigned long error_code,
	   unsigned long address, int signal, int si_code)
{
	struct task_struct *tsk = current;
	unsigned long flags;
	int sig;
	/* No context means no VMA to pass down */
	struct vm_area_struct *vma = NULL;

	/* Are we prepared to handle this kernel fault? */
	if (fixup_exception(regs, X86_TRAP_PF)) {
		/*
		 * Any interrupt that takes a fault gets the fixup. This makes
		 * the below recursive fault logic only apply to a faults from
		 * task context.
		 */
		if (in_interrupt())
			return;

		/*
		 * Per the above we're !in_interrupt(), aka. task context.
		 *
		 * In this case we need to make sure we're not recursively
		 * faulting through the emulate_vsyscall() logic.
		 */
		if (current->thread.sig_on_uaccess_err && signal) {
			tsk->thread.trap_nr = X86_TRAP_PF;
			tsk->thread.error_code = error_code | PF_USER;
			tsk->thread.cr2 = address;

			/* XXX: hwpoison faults will set the wrong code. */
			force_sig_info_fault(signal, si_code, address,
					     tsk, vma, 0);
		}

		/*
		 * Barring that, we can do the fixup and be happy.
		 */
		return;
	}

#ifdef CONFIG_VMAP_STACK
	/*
	 * Stack overflow?  During boot, we can fault near the initial
	 * stack in the direct map, but that's not an overflow -- check
	 * that we're in vmalloc space to avoid this.
	 */
	if (is_vmalloc_addr((void *)address) &&
	    (((unsigned long)tsk->stack - 1 - address < PAGE_SIZE) ||
	     address - ((unsigned long)tsk->stack + THREAD_SIZE) < PAGE_SIZE)) {
		register void *__sp asm("rsp");
		unsigned long stack = this_cpu_read(orig_ist.ist[DOUBLEFAULT_STACK]) - sizeof(void *);
		/*
		 * We're likely to be running with very little stack space
		 * left.  It's plausible that we'd hit this condition but
		 * double-fault even before we get this far, in which case
		 * we're fine: the double-fault handler will deal with it.
		 *
		 * We don't want to make it all the way into the oops code
		 * and then double-fault, though, because we're likely to
		 * break the console driver and lose most of the stack dump.
		 */
		asm volatile ("movq %[stack], %%rsp\n\t"
			      "call handle_stack_overflow\n\t"
			      "1: jmp 1b"
			      : "+r" (__sp)
			      : "D" ("kernel stack overflow (page fault)"),
				"S" (regs), "d" (address),
				[stack] "rm" (stack));
		unreachable();
	}
#endif

	/*
	 * 32-bit:
	 *
	 *   Valid to do another page fault here, because if this fault
	 *   had been triggered by is_prefetch fixup_exception would have
	 *   handled it.
	 *
	 * 64-bit:
	 *
	 *   Hall of shame of CPU/BIOS bugs.
	 */
	if (is_prefetch(regs, error_code, address))
		return;

	if (is_errata93(regs, address))
		return;

	/*
	 * Oops. The kernel tried to access some bad page. We'll have to
	 * terminate things with extreme prejudice:
	 */
	flags = oops_begin();

	show_fault_oops(regs, error_code, address);

	if (task_stack_end_corrupted(tsk))
		printk(KERN_EMERG "Thread overran stack, or stack corrupted\n");

	tsk->thread.cr2		= address;
	tsk->thread.trap_nr	= X86_TRAP_PF;
	tsk->thread.error_code	= error_code;

	sig = SIGKILL;
	if (__die("Oops", regs, error_code))
		sig = 0;

	/* Executive summary in case the body of the oops scrolled away */
	printk(KERN_DEFAULT "CR2: %016lx\n", address);

	oops_end(flags, regs, sig);
}

/*
 * Print out info about fatal segfaults, if the show_unhandled_signals
 * sysctl is set:
 */
static inline void
show_signal_msg(struct pt_regs *regs, unsigned long error_code,
		unsigned long address, struct task_struct *tsk)
{
	if (!unhandled_signal(tsk, SIGSEGV))
		return;

	if (!printk_ratelimit())
		return;

	printk("%s%s[%d]: segfault at %lx ip %p sp %p error %lx",
		task_pid_nr(tsk) > 1 ? KERN_INFO : KERN_EMERG,
		tsk->comm, task_pid_nr(tsk), address,
		(void *)regs->ip, (void *)regs->sp, error_code);

	print_vma_addr(KERN_CONT " in ", regs->ip);

	printk(KERN_CONT "\n");
}

static void
__bad_area_nosemaphore(struct pt_regs *regs, unsigned long error_code,
		       unsigned long address, struct vm_area_struct *vma,
		       int si_code)
{
	struct task_struct *tsk = current;

	/* User mode accesses just cause a SIGSEGV */
	if (error_code & PF_USER) {
		/*
		 * It's possible to have interrupts off here:
		 */
		local_irq_enable();

		/*
		 * Valid to do another page fault here because this one came
		 * from user space:
		 */
		if (is_prefetch(regs, error_code, address))
			return;

		if (is_errata100(regs, address))
			return;

#ifdef CONFIG_X86_64
		/*
		 * Instruction fetch faults in the vsyscall page might need
		 * emulation.
		 */
		if (unlikely((error_code & PF_INSTR) &&
			     ((address & ~0xfff) == VSYSCALL_ADDR))) {
			if (emulate_vsyscall(regs, address))
				return;
		}
#endif

		/*
		 * To avoid leaking information about the kernel page table
		 * layout, pretend that user-mode accesses to kernel addresses
		 * are always protection faults.
		 */
		if (address >= TASK_SIZE_MAX)
			error_code |= PF_PROT;

		if (likely(show_unhandled_signals))
			show_signal_msg(regs, error_code, address, tsk);

		tsk->thread.cr2		= address;
		tsk->thread.error_code	= error_code;
		tsk->thread.trap_nr	= X86_TRAP_PF;

		force_sig_info_fault(SIGSEGV, si_code, address, tsk, vma, 0);

		return;
	}

	if (is_f00f_bug(regs, address))
		return;

	no_context(regs, error_code, address, SIGSEGV, si_code);
}

static noinline void
bad_area_nosemaphore(struct pt_regs *regs, unsigned long error_code,
		     unsigned long address, struct vm_area_struct *vma)
{
	__bad_area_nosemaphore(regs, error_code, address, vma, SEGV_MAPERR);
}

static void
__bad_area(struct pt_regs *regs, unsigned long error_code,
	   unsigned long address,  struct vm_area_struct *vma, int si_code)
{
	struct mm_struct *mm = current->mm;

	/*
	 * Something tried to access memory that isn't in our memory map..
	 * Fix it, but check if it's kernel or user first..
	 */
	up_read(&mm->mmap_sem);

	__bad_area_nosemaphore(regs, error_code, address, vma, si_code);
}

static noinline void
bad_area(struct pt_regs *regs, unsigned long error_code, unsigned long address)
{
	__bad_area(regs, error_code, address, NULL, SEGV_MAPERR);
}

static inline bool bad_area_access_from_pkeys(unsigned long error_code,
		struct vm_area_struct *vma)
{
	/* This code is always called on the current mm */
	bool foreign = false;

	if (!boot_cpu_has(X86_FEATURE_OSPKE))
		return false;
	if (error_code & PF_PK)
		return true;
	/* this checks permission keys on the VMA: */
	if (!arch_vma_access_permitted(vma, (error_code & PF_WRITE),
				(error_code & PF_INSTR), foreign))
		return true;
	return false;
}

static noinline void
bad_area_access_error(struct pt_regs *regs, unsigned long error_code,
		      unsigned long address, struct vm_area_struct *vma)
{
	/*
	 * This OSPKE check is not strictly necessary at runtime.
	 * But, doing it this way allows compiler optimizations
	 * if pkeys are compiled out.
	 */
	if (bad_area_access_from_pkeys(error_code, vma))
		__bad_area(regs, error_code, address, vma, SEGV_PKUERR);
	else
		__bad_area(regs, error_code, address, vma, SEGV_ACCERR);
}

static void
do_sigbus(struct pt_regs *regs, unsigned long error_code, unsigned long address,
	  struct vm_area_struct *vma, unsigned int fault)
{
	struct task_struct *tsk = current;
	int code = BUS_ADRERR;

	/* Kernel mode? Handle exceptions or die: */
	if (!(error_code & PF_USER)) {
		no_context(regs, error_code, address, SIGBUS, BUS_ADRERR);
		return;
	}

	/* User-space => ok to do another page fault: */
	if (is_prefetch(regs, error_code, address))
		return;

	tsk->thread.cr2		= address;
	tsk->thread.error_code	= error_code;
	tsk->thread.trap_nr	= X86_TRAP_PF;

#ifdef CONFIG_MEMORY_FAILURE
	if (fault & (VM_FAULT_HWPOISON|VM_FAULT_HWPOISON_LARGE)) {
		printk(KERN_ERR
	"MCE: Killing %s:%d due to hardware memory corruption fault at %lx\n",
			tsk->comm, tsk->pid, address);
		code = BUS_MCEERR_AR;
	}
#endif
	force_sig_info_fault(SIGBUS, code, address, tsk, vma, fault);
}

static noinline void
mm_fault_error(struct pt_regs *regs, unsigned long error_code,
	       unsigned long address, struct vm_area_struct *vma,
	       unsigned int fault)
{
	if (fatal_signal_pending(current) && !(error_code & PF_USER)) {
		no_context(regs, error_code, address, 0, 0);
		return;
	}

	if (fault & VM_FAULT_OOM) {
		/* Kernel mode? Handle exceptions or die: */
		if (!(error_code & PF_USER)) {
			no_context(regs, error_code, address,
				   SIGSEGV, SEGV_MAPERR);
			return;
		}

		/*
		 * We ran out of memory, call the OOM killer, and return the
		 * userspace (which will retry the fault, or kill us if we got
		 * oom-killed):
		 */
		pagefault_out_of_memory();
	} else {
		if (fault & (VM_FAULT_SIGBUS|VM_FAULT_HWPOISON|
			     VM_FAULT_HWPOISON_LARGE))
			do_sigbus(regs, error_code, address, vma, fault);
		else if (fault & VM_FAULT_SIGSEGV)
			bad_area_nosemaphore(regs, error_code, address, vma);
		else
			BUG();
	}
}

static int spurious_fault_check(unsigned long error_code, pte_t *pte)
{
	if ((error_code & PF_WRITE) && !pte_write(*pte))
		return 0;

	if ((error_code & PF_INSTR) && !pte_exec(*pte))
		return 0;
	/*
	 * Note: We do not do lazy flushing on protection key
	 * changes, so no spurious fault will ever set PF_PK.
	 */
	if ((error_code & PF_PK))
		return 1;

	return 1;
}

/*
 * Handle a spurious fault caused by a stale TLB entry.
 *
 * This allows us to lazily refresh the TLB when increasing the
 * permissions of a kernel page (RO -> RW or NX -> X).  Doing it
 * eagerly is very expensive since that implies doing a full
 * cross-processor TLB flush, even if no stale TLB entries exist
 * on other processors.
 *
 * Spurious faults may only occur if the TLB contains an entry with
 * fewer permission than the page table entry.  Non-present (P = 0)
 * and reserved bit (R = 1) faults are never spurious.
 *
 * There are no security implications to leaving a stale TLB when
 * increasing the permissions on a page.
 *
 * Returns non-zero if a spurious fault was handled, zero otherwise.
 *
 * See Intel Developer's Manual Vol 3 Section 4.10.4.3, bullet 3
 * (Optional Invalidation).
 */
static noinline int
spurious_fault(unsigned long error_code, unsigned long address)
{
	pgd_t *pgd;
	pud_t *pud;
	pmd_t *pmd;
	pte_t *pte;
	int ret;

	/*
	 * Only writes to RO or instruction fetches from NX may cause
	 * spurious faults.
	 *
	 * These could be from user or supervisor accesses but the TLB
	 * is only lazily flushed after a kernel mapping protection
	 * change, so user accesses are not expected to cause spurious
	 * faults.
	 */
	if (error_code != (PF_WRITE | PF_PROT)
	    && error_code != (PF_INSTR | PF_PROT))
		return 0;

	pgd = init_mm.pgd + pgd_index(address);
	if (!pgd_present(*pgd))
		return 0;

	pud = pud_offset(pgd, address);
	if (!pud_present(*pud))
		return 0;

	if (pud_large(*pud))
		return spurious_fault_check(error_code, (pte_t *) pud);

	pmd = pmd_offset(pud, address);
	if (!pmd_present(*pmd))
		return 0;

	if (pmd_large(*pmd))
		return spurious_fault_check(error_code, (pte_t *) pmd);

	pte = pte_offset_kernel(pmd, address);
	if (!pte_present(*pte))
		return 0;

	ret = spurious_fault_check(error_code, pte);
	if (!ret)
		return 0;

	/*
	 * Make sure we have permissions in PMD.
	 * If not, then there's a bug in the page tables:
	 */
	ret = spurious_fault_check(error_code, (pte_t *) pmd);
	WARN_ONCE(!ret, "PMD has incorrect permission bits\n");

	return ret;
}
NOKPROBE_SYMBOL(spurious_fault);

int show_unhandled_signals = 1;

static inline int
access_error(unsigned long error_code, struct vm_area_struct *vma)
{
	/* This is only called for the current mm, so: */
	bool foreign = false;

	/*
	 * Read or write was blocked by protection keys.  This is
	 * always an unconditional error and can never result in
	 * a follow-up action to resolve the fault, like a COW.
	 */
	if (error_code & PF_PK)
		return 1;

	/*
	 * Make sure to check the VMA so that we do not perform
	 * faults just to hit a PF_PK as soon as we fill in a
	 * page.
	 */
	if (!arch_vma_access_permitted(vma, (error_code & PF_WRITE),
				(error_code & PF_INSTR), foreign))
		return 1;

	if (error_code & PF_WRITE) {
		/* write, present and write, not present: */
		if (unlikely(!(vma->vm_flags & VM_WRITE)))
			return 1;
		return 0;
	}

	/* read, present: */
	if (unlikely(error_code & PF_PROT))
		return 1;

	/* read, not present: */
	if (unlikely(!(vma->vm_flags & (VM_READ | VM_EXEC | VM_WRITE))))
		return 1;

	return 0;
}

static int fault_in_kernel_space(unsigned long address)
{
	return address >= TASK_SIZE_MAX;
}

static inline bool smap_violation(int error_code, struct pt_regs *regs)
{
	if (!IS_ENABLED(CONFIG_X86_SMAP))
		return false;

	if (!static_cpu_has(X86_FEATURE_SMAP))
		return false;

	if (error_code & PF_USER)
		return false;

	if (!user_mode(regs) && (regs->flags & X86_EFLAGS_AC))
		return false;

	return true;
}

/*
 * This routine handles page faults.  It determines the address,
 * and the problem, and then passes it off to one of the appropriate
 * routines.
 *
 * This function must have noinline because both callers
 * {,trace_}do_page_fault() have notrace on. Having this an actual function
 * guarantees there's a function trace entry.
 */
static noinline void
__do_page_fault(struct pt_regs *regs, unsigned long error_code,
		unsigned long address)
{
	struct vm_area_struct *vma;
	struct task_struct *tsk;
	struct mm_struct *mm;
	int fault, major = 0;
	unsigned int flags = FAULT_FLAG_ALLOW_RETRY | FAULT_FLAG_KILLABLE;

	tsk = current;
	mm = tsk->mm;

	/*
	 * Detect and handle instructions that would cause a page fault for
	 * both a tracked kernel page and a userspace page.
	 */
	if (kmemcheck_active(regs))
		kmemcheck_hide(regs);
	prefetchw(&mm->mmap_sem);

	if (unlikely(kmmio_fault(regs, address)))
		return;

	/*
	 * We fault-in kernel-space virtual memory on-demand. The
	 * 'reference' page table is init_mm.pgd.
	 *
	 * NOTE! We MUST NOT take any locks for this case. We may
	 * be in an interrupt or a critical region, and should
	 * only copy the information from the master page table,
	 * nothing more.
	 *
	 * This verifies that the fault happens in kernel space
	 * (error_code & 4) == 0, and that the fault was not a
	 * protection error (error_code & 9) == 0.
	 */
	if (unlikely(fault_in_kernel_space(address))) {
		if (!(error_code & (PF_RSVD | PF_USER | PF_PROT))) {
			if (vmalloc_fault(address) >= 0)
				return;

			if (kmemcheck_fault(regs, address, error_code))
				return;
		}

		/* Can handle a stale RO->RW TLB: */
		if (spurious_fault(error_code, address))
			return;

		/* kprobes don't want to hook the spurious faults: */
		if (kprobes_fault(regs))
			return;
		/*
		 * Don't take the mm semaphore here. If we fixup a prefetch
		 * fault we could otherwise deadlock:
		 */
		bad_area_nosemaphore(regs, error_code, address, NULL);

		return;
	}

	/* kprobes don't want to hook the spurious faults: */
	if (unlikely(kprobes_fault(regs)))
		return;

	if (unlikely(error_code & PF_RSVD))
		pgtable_bad(regs, error_code, address);

	if (unlikely(smap_violation(error_code, regs))) {
		bad_area_nosemaphore(regs, error_code, address, NULL);
		return;
	}

	/*
	 * If we're in an interrupt, have no user context or are running
	 * in a region with pagefaults disabled then we must not take the fault
	 */
	if (unlikely(faulthandler_disabled() || !mm)) {
		bad_area_nosemaphore(regs, error_code, address, NULL);
		return;
	}

	/*
	 * It's safe to allow irq's after cr2 has been saved and the
	 * vmalloc fault has been handled.
	 *
	 * User-mode registers count as a user access even for any
	 * potential system fault or CPU buglet:
	 */
	if (user_mode(regs)) {
		local_irq_enable();
		error_code |= PF_USER;
		flags |= FAULT_FLAG_USER;
	} else {
		if (regs->flags & X86_EFLAGS_IF)
			local_irq_enable();
	}

	perf_sw_event(PERF_COUNT_SW_PAGE_FAULTS, 1, regs, address);

	if (error_code & PF_WRITE)
		flags |= FAULT_FLAG_WRITE;
	if (error_code & PF_INSTR)
		flags |= FAULT_FLAG_INSTRUCTION;

	/*
	 * When running in the kernel we expect faults to occur only to
	 * addresses in user space.  All other faults represent errors in
	 * the kernel and should generate an OOPS.  Unfortunately, in the
	 * case of an erroneous fault occurring in a code path which already
	 * holds mmap_sem we will deadlock attempting to validate the fault
	 * against the address space.  Luckily the kernel only validly
	 * references user space from well defined areas of code, which are
	 * listed in the exceptions table.
	 *
	 * As the vast majority of faults will be valid we will only perform
	 * the source reference check when there is a possibility of a
	 * deadlock. Attempt to lock the address space, if we cannot we then
	 * validate the source. If this is invalid we can skip the address
	 * space check, thus avoiding the deadlock:
	 */
	if (unlikely(!down_read_trylock(&mm->mmap_sem))) {
		if ((error_code & PF_USER) == 0 &&
		    !search_exception_tables(regs->ip)) {
			bad_area_nosemaphore(regs, error_code, address, NULL);
			return;
		}
retry:
		down_read(&mm->mmap_sem);
	} else {
		/*
		 * The above down_read_trylock() might have succeeded in
		 * which case we'll have missed the might_sleep() from
		 * down_read():
		 */
		might_sleep();
	}

	vma = find_vma(mm, address);
	if (unlikely(!vma)) {
		bad_area(regs, error_code, address);
		return;
	}
	if (likely(vma->vm_start <= address))
		goto good_area;
	if (unlikely(!(vma->vm_flags & VM_GROWSDOWN))) {
		bad_area(regs, error_code, address);
		return;
	}
	if (error_code & PF_USER) {
		/*
		 * Accessing the stack below %sp is always a bug.
		 * The large cushion allows instructions like enter
		 * and pusha to work. ("enter $65535, $31" pushes
		 * 32 pointers and then decrements %sp by 65535.)
		 */
		if (unlikely(address + 65536 + 32 * sizeof(unsigned long) < regs->sp)) {
			bad_area(regs, error_code, address);
			return;
		}
	}
	if (unlikely(expand_stack(vma, address))) {
		bad_area(regs, error_code, address);
		return;
	}

	/*
	 * Ok, we have a good vm_area for this memory access, so
	 * we can handle it..
	 */
good_area:
	if (unlikely(access_error(error_code, vma))) {
		bad_area_access_error(regs, error_code, address, vma);
		return;
	}

	/*
	 * If for any reason at all we couldn't handle the fault,
	 * make sure we exit gracefully rather than endlessly redo
	 * the fault.  Since we never set FAULT_FLAG_RETRY_NOWAIT, if
	 * we get VM_FAULT_RETRY back, the mmap_sem has been unlocked.
	 */
	fault = handle_mm_fault(vma, address, flags);
	major |= fault & VM_FAULT_MAJOR;

	/*
	 * If we need to retry the mmap_sem has already been released,
	 * and if there is a fatal signal pending there is no guarantee
	 * that we made any progress. Handle this case first.
	 */
	if (unlikely(fault & VM_FAULT_RETRY)) {
		/* Retry at most once */
		if (flags & FAULT_FLAG_ALLOW_RETRY) {
			flags &= ~FAULT_FLAG_ALLOW_RETRY;
			flags |= FAULT_FLAG_TRIED;
			if (!fatal_signal_pending(tsk))
				goto retry;
		}

		/* User mode? Just return to handle the fatal exception */
		if (flags & FAULT_FLAG_USER)
			return;

		/* Not returning to user mode? Handle exceptions or die: */
		no_context(regs, error_code, address, SIGBUS, BUS_ADRERR);
		return;
	}

	up_read(&mm->mmap_sem);
	if (unlikely(fault & VM_FAULT_ERROR)) {
		mm_fault_error(regs, error_code, address, vma, fault);
		return;
	}

	/*
	 * Major/minor page fault accounting. If any of the events
	 * returned VM_FAULT_MAJOR, we account it as a major fault.
	 */
	if (major) {
		tsk->maj_flt++;
		perf_sw_event(PERF_COUNT_SW_PAGE_FAULTS_MAJ, 1, regs, address);
	} else {
		tsk->min_flt++;
		perf_sw_event(PERF_COUNT_SW_PAGE_FAULTS_MIN, 1, regs, address);
	}

	check_v8086_mode(regs, address, tsk);
}
NOKPROBE_SYMBOL(__do_page_fault);

dotraplinkage void notrace
do_page_fault(struct pt_regs *regs, unsigned long error_code)
{
	unsigned long address = read_cr2(); /* Get the faulting address */
	enum ctx_state prev_state;

	/*
	 * We must have this function tagged with __kprobes, notrace and call
	 * read_cr2() before calling anything else. To avoid calling any kind
	 * of tracing machinery before we've observed the CR2 value.
	 *
	 * exception_{enter,exit}() contain all sorts of tracepoints.
	 */

	prev_state = exception_enter();
	__do_page_fault(regs, error_code, address);
	exception_exit(prev_state);
}
NOKPROBE_SYMBOL(do_page_fault);

#ifdef CONFIG_TRACING
static nokprobe_inline void
trace_page_fault_entries(unsigned long address, struct pt_regs *regs,
			 unsigned long error_code)
{
	if (user_mode(regs))
		trace_page_fault_user(address, regs, error_code);
	else
		trace_page_fault_kernel(address, regs, error_code);
}

dotraplinkage void notrace
trace_do_page_fault(struct pt_regs *regs, unsigned long error_code)
{
	/*
	 * The exception_enter and tracepoint processing could
	 * trigger another page faults (user space callchain
	 * reading) and destroy the original cr2 value, so read
	 * the faulting address now.
	 */
	unsigned long address = read_cr2();
	enum ctx_state prev_state;

	prev_state = exception_enter();
	trace_page_fault_entries(address, regs, error_code);
	__do_page_fault(regs, error_code, address);
	exception_exit(prev_state);
}
NOKPROBE_SYMBOL(trace_do_page_fault);
#endif /* CONFIG_TRACING */<|MERGE_RESOLUTION|>--- conflicted
+++ resolved
@@ -5,11 +5,7 @@
  */
 #include <linux/sched.h>		/* test_thread_flag(), ...	*/
 #include <linux/kdebug.h>		/* oops_begin/end, ...		*/
-<<<<<<< HEAD
-#include <linux/extable.h>		/* search_exception_table	*/
-=======
-#include <linux/module.h>		/* search_exception_tables	*/
->>>>>>> aa7eb9ad
+#include <linux/extable.h>		/* search_exception_tables	*/
 #include <linux/bootmem.h>		/* max_low_pfn			*/
 #include <linux/kprobes.h>		/* NOKPROBE_SYMBOL, ...		*/
 #include <linux/mmiotrace.h>		/* kmmio_handler, ...		*/
