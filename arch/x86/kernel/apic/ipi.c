// SPDX-License-Identifier: GPL-2.0

#include <linux/cpumask.h>
#include <linux/delay.h>
#include <linux/smp.h>

#include <asm/io_apic.h>

#include "local.h"

DEFINE_STATIC_KEY_FALSE(apic_use_ipi_shorthand);

#ifdef CONFIG_SMP
static int apic_ipi_shorthand_off __ro_after_init;

static __init int apic_ipi_shorthand(char *str)
{
	get_option(&str, &apic_ipi_shorthand_off);
	return 1;
}
__setup("no_ipi_broadcast=", apic_ipi_shorthand);

static int __init print_ipi_mode(void)
{
	pr_info("IPI shorthand broadcast: %s\n",
		apic_ipi_shorthand_off ? "disabled" : "enabled");
	return 0;
}
late_initcall(print_ipi_mode);

void apic_smt_update(void)
{
	/*
	 * Do not switch to broadcast mode if:
	 * - Disabled on the command line
	 * - Only a single CPU is online
	 * - Not all present CPUs have been at least booted once
	 *
	 * The latter is important as the local APIC might be in some
	 * random state and a broadcast might cause havoc. That's
	 * especially true for NMI broadcasting.
	 */
	if (apic_ipi_shorthand_off || num_online_cpus() == 1 ||
	    !cpumask_equal(cpu_present_mask, &cpus_booted_once_mask)) {
		static_branch_disable(&apic_use_ipi_shorthand);
	} else {
		static_branch_enable(&apic_use_ipi_shorthand);
	}
}

void apic_send_IPI_allbutself(unsigned int vector)
{
	if (num_online_cpus() < 2)
		return;

	if (static_branch_likely(&apic_use_ipi_shorthand))
		__apic_send_IPI_allbutself(vector);
	else
		__apic_send_IPI_mask_allbutself(cpu_online_mask, vector);
}

/*
 * Send a 'reschedule' IPI to another CPU. It goes straight through and
 * wastes no time serializing anything. Worst case is that we lose a
 * reschedule ...
 */
void native_smp_send_reschedule(int cpu)
{
	if (unlikely(cpu_is_offline(cpu))) {
		WARN(1, "sched: Unexpected reschedule of offline CPU#%d!\n", cpu);
		return;
	}
	__apic_send_IPI(cpu, RESCHEDULE_VECTOR);
}

void native_send_call_func_single_ipi(int cpu)
{
	__apic_send_IPI(cpu, CALL_FUNCTION_SINGLE_VECTOR);
}

void native_send_call_func_ipi(const struct cpumask *mask)
{
	if (static_branch_likely(&apic_use_ipi_shorthand)) {
		unsigned int cpu = smp_processor_id();

		if (!cpumask_or_equal(mask, cpumask_of(cpu), cpu_online_mask))
			goto sendmask;

		if (cpumask_test_cpu(cpu, mask))
			__apic_send_IPI_all(CALL_FUNCTION_VECTOR);
		else if (num_online_cpus() > 1)
			__apic_send_IPI_allbutself(CALL_FUNCTION_VECTOR);
		return;
	}

sendmask:
	__apic_send_IPI_mask(mask, CALL_FUNCTION_VECTOR);
}

#endif /* CONFIG_SMP */

static inline int __prepare_ICR2(unsigned int mask)
{
	return SET_XAPIC_DEST_FIELD(mask);
}

u32 apic_mem_wait_icr_idle_timeout(void)
{
	int cnt;

	for (cnt = 0; cnt < 1000; cnt++) {
		if (!(apic_read(APIC_ICR) & APIC_ICR_BUSY))
			return 0;
		inc_irq_stat(icr_read_retry_count);
		udelay(100);
	}
	return APIC_ICR_BUSY;
}

void apic_mem_wait_icr_idle(void)
{
	while (native_apic_mem_read(APIC_ICR) & APIC_ICR_BUSY)
		cpu_relax();
}

/*
 * This is safe against interruption because it only writes the lower 32
 * bits of the APIC_ICR register. The destination field is ignored for
 * short hand IPIs.
 *
 *  wait_icr_idle()
 *  write(ICR2, dest)
 *  NMI
 *	wait_icr_idle()
 *	write(ICR)
 *	wait_icr_idle()
 *  write(ICR)
 *
 * This function does not need to disable interrupts as there is no ICR2
 * interaction. The memory write is direct except when the machine is
 * affected by the 11AP Pentium erratum, which turns the plain write into
 * an XCHG operation.
 */
static void __default_send_IPI_shortcut(unsigned int shortcut, int vector)
{
	/*
	 * Wait for the previous ICR command to complete.  Use
	 * safe_apic_wait_icr_idle() for the NMI vector as there have been
	 * issues where otherwise the system hangs when the panic CPU tries
	 * to stop the others before launching the kdump kernel.
	 */
	if (unlikely(vector == NMI_VECTOR))
		apic_mem_wait_icr_idle_timeout();
	else
		apic_mem_wait_icr_idle();

	/* Destination field (ICR2) and the destination mode are ignored */
	native_apic_mem_write(APIC_ICR, __prepare_ICR(shortcut, vector, 0));
}

/*
 * This is used to send an IPI with no shorthand notation (the destination is
 * specified in bits 56 to 63 of the ICR).
 */
void __default_send_IPI_dest_field(unsigned int dest_mask, int vector,
				   unsigned int dest_mode)
{
	/* See comment in __default_send_IPI_shortcut() */
	if (unlikely(vector == NMI_VECTOR))
		apic_mem_wait_icr_idle_timeout();
	else
		apic_mem_wait_icr_idle();

	/* Set the IPI destination field in the ICR */
	native_apic_mem_write(APIC_ICR2, __prepare_ICR2(dest_mask));
	/* Send it with the proper destination mode */
	native_apic_mem_write(APIC_ICR, __prepare_ICR(0, vector, dest_mode));
}

void default_send_IPI_single_phys(int cpu, int vector)
{
	unsigned long flags;

	local_irq_save(flags);
	__default_send_IPI_dest_field(per_cpu(x86_cpu_to_apicid, cpu),
				      vector, APIC_DEST_PHYSICAL);
	local_irq_restore(flags);
}

void default_send_IPI_mask_sequence_phys(const struct cpumask *mask, int vector)
{
	unsigned long flags;
	unsigned long cpu;

	local_irq_save(flags);
	for_each_cpu(cpu, mask) {
		__default_send_IPI_dest_field(per_cpu(x86_cpu_to_apicid,
				cpu), vector, APIC_DEST_PHYSICAL);
	}
	local_irq_restore(flags);
}

void default_send_IPI_mask_allbutself_phys(const struct cpumask *mask,
						 int vector)
{
	unsigned int cpu, this_cpu = smp_processor_id();
	unsigned long flags;

	local_irq_save(flags);
	for_each_cpu(cpu, mask) {
		if (cpu == this_cpu)
			continue;
		__default_send_IPI_dest_field(per_cpu(x86_cpu_to_apicid,
				 cpu), vector, APIC_DEST_PHYSICAL);
	}
	local_irq_restore(flags);
}

/*
 * Helper function for APICs which insist on cpumasks
 */
void default_send_IPI_single(int cpu, int vector)
{
	__apic_send_IPI_mask(cpumask_of(cpu), vector);
}

void default_send_IPI_allbutself(int vector)
{
	__default_send_IPI_shortcut(APIC_DEST_ALLBUT, vector);
}

void default_send_IPI_all(int vector)
{
	__default_send_IPI_shortcut(APIC_DEST_ALLINC, vector);
}

void default_send_IPI_self(int vector)
{
	__default_send_IPI_shortcut(APIC_DEST_SELF, vector);
}

#ifdef CONFIG_X86_32
void default_send_IPI_mask_sequence_logical(const struct cpumask *mask, int vector)
{
	unsigned long flags;
	unsigned int cpu;

	local_irq_save(flags);
	for_each_cpu(cpu, mask)
		__default_send_IPI_dest_field(1U << cpu, vector, APIC_DEST_LOGICAL);
	local_irq_restore(flags);
}

void default_send_IPI_mask_allbutself_logical(const struct cpumask *mask,
						 int vector)
{
	unsigned int cpu, this_cpu = smp_processor_id();
	unsigned long flags;

	local_irq_save(flags);
	for_each_cpu(cpu, mask) {
		if (cpu == this_cpu)
			continue;
		__default_send_IPI_dest_field(1U << cpu, vector, APIC_DEST_LOGICAL);
	}
	local_irq_restore(flags);
}

void default_send_IPI_mask_logical(const struct cpumask *cpumask, int vector)
{
	unsigned long mask = cpumask_bits(cpumask)[0];
	unsigned long flags;

	if (!mask)
		return;

	local_irq_save(flags);
	WARN_ON(mask & ~cpumask_bits(cpu_online_mask)[0]);
	__default_send_IPI_dest_field(mask, vector, APIC_DEST_LOGICAL);
	local_irq_restore(flags);
}

<<<<<<< HEAD
#ifdef CONFIG_SMP
/* must come after the send_IPI functions above for inlining */
=======
>>>>>>> f8542a55
static int convert_apicid_to_cpu(int apic_id)
{
	int i;

	for_each_possible_cpu(i) {
		if (per_cpu(x86_cpu_to_apicid, i) == apic_id)
			return i;
	}
	return -1;
}

int safe_smp_processor_id(void)
{
	int apicid, cpuid;

	if (!boot_cpu_has(X86_FEATURE_APIC))
		return 0;

	apicid = read_apic_id();
	if (apicid == BAD_APICID)
		return 0;

	cpuid = convert_apicid_to_cpu(apicid);

	return cpuid >= 0 ? cpuid : 0;
}
#endif
#endif<|MERGE_RESOLUTION|>--- conflicted
+++ resolved
@@ -280,11 +280,7 @@
 	local_irq_restore(flags);
 }
 
-<<<<<<< HEAD
 #ifdef CONFIG_SMP
-/* must come after the send_IPI functions above for inlining */
-=======
->>>>>>> f8542a55
 static int convert_apicid_to_cpu(int apic_id)
 {
 	int i;
