// SPDX-License-Identifier: GPL-2.0
#include <linux/seq_file.h>
#include <scsi/scsi_cmnd.h>
#include <scsi/scsi_dbg.h>
#include "scsi_debugfs.h"

#define SCSI_CMD_FLAG_NAME(name) [ilog2(SCMD_##name)] = #name
static const char *const scsi_cmd_flags[] = {
	SCSI_CMD_FLAG_NAME(TAGGED),
	SCSI_CMD_FLAG_NAME(UNCHECKED_ISA_DMA),
	SCSI_CMD_FLAG_NAME(INITIALIZED),
};
#undef SCSI_CMD_FLAG_NAME

static int scsi_flags_show(struct seq_file *m, const unsigned long flags,
			   const char *const *flag_name, int flag_name_count)
{
	bool sep = false;
	int i;

	for (i = 0; i < sizeof(flags) * BITS_PER_BYTE; i++) {
		if (!(flags & BIT(i)))
			continue;
		if (sep)
			seq_puts(m, "|");
		sep = true;
		if (i < flag_name_count && flag_name[i])
			seq_puts(m, flag_name[i]);
		else
			seq_printf(m, "%d", i);
	}
	return 0;
}

void scsi_show_rq(struct seq_file *m, struct request *rq)
{
	struct scsi_cmnd *cmd = container_of(scsi_req(rq), typeof(*cmd), req);
<<<<<<< HEAD
	int msecs = jiffies_to_msecs(jiffies - cmd->jiffies_at_alloc);
=======
	int alloc_ms = jiffies_to_msecs(jiffies - cmd->jiffies_at_alloc);
	int timeout_ms = jiffies_to_msecs(rq->timeout);
>>>>>>> 661e50bc
	const u8 *const cdb = READ_ONCE(cmd->cmnd);
	char buf[80] = "(?)";

	if (cdb)
		__scsi_format_command(buf, sizeof(buf), cdb, cmd->cmd_len);
<<<<<<< HEAD
	seq_printf(m, ", .cmd=%s, .retries=%d, allocated %d.%03d s ago", buf,
		   cmd->retries, msecs / 1000, msecs % 1000);
=======
	seq_printf(m, ", .cmd=%s, .retries=%d, .result = %#x, .flags=", buf,
		   cmd->retries, cmd->result);
	scsi_flags_show(m, cmd->flags, scsi_cmd_flags,
			ARRAY_SIZE(scsi_cmd_flags));
	seq_printf(m, ", .timeout=%d.%03d, allocated %d.%03d s ago",
		   timeout_ms / 1000, timeout_ms % 1000,
		   alloc_ms / 1000, alloc_ms % 1000);
>>>>>>> 661e50bc
}<|MERGE_RESOLUTION|>--- conflicted
+++ resolved
@@ -35,21 +35,13 @@
 void scsi_show_rq(struct seq_file *m, struct request *rq)
 {
 	struct scsi_cmnd *cmd = container_of(scsi_req(rq), typeof(*cmd), req);
-<<<<<<< HEAD
-	int msecs = jiffies_to_msecs(jiffies - cmd->jiffies_at_alloc);
-=======
 	int alloc_ms = jiffies_to_msecs(jiffies - cmd->jiffies_at_alloc);
 	int timeout_ms = jiffies_to_msecs(rq->timeout);
->>>>>>> 661e50bc
 	const u8 *const cdb = READ_ONCE(cmd->cmnd);
 	char buf[80] = "(?)";
 
 	if (cdb)
 		__scsi_format_command(buf, sizeof(buf), cdb, cmd->cmd_len);
-<<<<<<< HEAD
-	seq_printf(m, ", .cmd=%s, .retries=%d, allocated %d.%03d s ago", buf,
-		   cmd->retries, msecs / 1000, msecs % 1000);
-=======
 	seq_printf(m, ", .cmd=%s, .retries=%d, .result = %#x, .flags=", buf,
 		   cmd->retries, cmd->result);
 	scsi_flags_show(m, cmd->flags, scsi_cmd_flags,
@@ -57,5 +49,4 @@
 	seq_printf(m, ", .timeout=%d.%03d, allocated %d.%03d s ago",
 		   timeout_ms / 1000, timeout_ms % 1000,
 		   alloc_ms / 1000, alloc_ms % 1000);
->>>>>>> 661e50bc
 }