--- conflicted
+++ resolved
@@ -770,11 +770,6 @@
 	void (*remove) (struct ccwgroup_device *);
 	int (*set_online)(struct qeth_card *card, bool carrier_ok);
 	void (*set_offline)(struct qeth_card *card);
-<<<<<<< HEAD
-	int (*do_ioctl)(struct net_device *dev, struct ifreq *rq,
-			void __user *data, int cmd);
-=======
->>>>>>> df0cc57e
 	int (*control_event_handler)(struct qeth_card *card,
 					struct qeth_ipa_cmd *cmd);
 };
@@ -1089,10 +1084,7 @@
 int qeth_do_ioctl(struct net_device *dev, struct ifreq *rq, int cmd);
 int qeth_siocdevprivate(struct net_device *dev, struct ifreq *rq,
 			void __user *data, int cmd);
-<<<<<<< HEAD
-=======
 __printf(3, 4)
->>>>>>> df0cc57e
 void qeth_dbf_longtext(debug_info_t *id, int level, char *text, ...);
 int qeth_configure_cq(struct qeth_card *, enum qeth_cq);
 int qeth_hw_trap(struct qeth_card *, enum qeth_diags_trap_action);
