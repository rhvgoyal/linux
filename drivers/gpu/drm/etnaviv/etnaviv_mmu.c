/*
 * Copyright (C) 2015 Etnaviv Project
 *
 * This program is free software; you can redistribute it and/or modify it
 * under the terms of the GNU General Public License version 2 as published by
 * the Free Software Foundation.
 *
 * This program is distributed in the hope that it will be useful, but WITHOUT
 * ANY WARRANTY; without even the implied warranty of MERCHANTABILITY or
 * FITNESS FOR A PARTICULAR PURPOSE.  See the GNU General Public License for
 * more details.
 *
 * You should have received a copy of the GNU General Public License along with
 * this program.  If not, see <http://www.gnu.org/licenses/>.
 */

#include "common.xml.h"
#include "etnaviv_cmdbuf.h"
#include "etnaviv_drv.h"
#include "etnaviv_gem.h"
#include "etnaviv_gpu.h"
#include "etnaviv_iommu.h"
#include "etnaviv_mmu.h"

static void etnaviv_domain_unmap(struct etnaviv_iommu_domain *domain,
				 unsigned long iova, size_t size)
{
	size_t unmapped_page, unmapped = 0;
	size_t pgsize = SZ_4K;

	if (!IS_ALIGNED(iova | size, pgsize)) {
		pr_err("unaligned: iova 0x%lx size 0x%zx min_pagesz 0x%x\n",
		       iova, size, pgsize);
		return;
	}

	while (unmapped < size) {
		unmapped_page = domain->ops->unmap(domain, iova, pgsize);
		if (!unmapped_page)
			break;

		iova += unmapped_page;
		unmapped += unmapped_page;
	}
<<<<<<< HEAD
}

static int etnaviv_domain_map(struct etnaviv_iommu_domain *domain,
			      unsigned long iova, phys_addr_t paddr,
			      size_t size, int prot)
{
	unsigned long orig_iova = iova;
	size_t pgsize = SZ_4K;
	size_t orig_size = size;
	int ret = 0;

	if (!IS_ALIGNED(iova | paddr | size, pgsize)) {
		pr_err("unaligned: iova 0x%lx pa %pa size 0x%zx min_pagesz 0x%x\n",
		       iova, &paddr, size, pgsize);
		return -EINVAL;
	}

	while (size) {
		ret = domain->ops->map(domain, iova, paddr, pgsize, prot);
		if (ret)
			break;

		iova += pgsize;
		paddr += pgsize;
		size -= pgsize;
	}

	/* unroll mapping in case something went wrong */
	if (ret)
		etnaviv_domain_unmap(domain, orig_iova, orig_size - size);

	return ret;
}

static int etnaviv_iommu_map(struct etnaviv_iommu *iommu, u32 iova,
			     struct sg_table *sgt, unsigned len, int prot)
{
=======
}

static int etnaviv_domain_map(struct etnaviv_iommu_domain *domain,
			      unsigned long iova, phys_addr_t paddr,
			      size_t size, int prot)
{
	unsigned long orig_iova = iova;
	size_t pgsize = SZ_4K;
	size_t orig_size = size;
	int ret = 0;

	if (!IS_ALIGNED(iova | paddr | size, pgsize)) {
		pr_err("unaligned: iova 0x%lx pa %pa size 0x%zx min_pagesz 0x%x\n",
		       iova, &paddr, size, pgsize);
		return -EINVAL;
	}

	while (size) {
		ret = domain->ops->map(domain, iova, paddr, pgsize, prot);
		if (ret)
			break;

		iova += pgsize;
		paddr += pgsize;
		size -= pgsize;
	}

	/* unroll mapping in case something went wrong */
	if (ret)
		etnaviv_domain_unmap(domain, orig_iova, orig_size - size);

	return ret;
}

static int etnaviv_iommu_map(struct etnaviv_iommu *iommu, u32 iova,
			     struct sg_table *sgt, unsigned len, int prot)
{
>>>>>>> 661e50bc
	struct etnaviv_iommu_domain *domain = iommu->domain;
	struct scatterlist *sg;
	unsigned int da = iova;
	unsigned int i, j;
	int ret;

	if (!domain || !sgt)
		return -EINVAL;

	for_each_sg(sgt->sgl, sg, sgt->nents, i) {
		u32 pa = sg_dma_address(sg) - sg->offset;
		size_t bytes = sg_dma_len(sg) + sg->offset;

		VERB("map[%d]: %08x %08x(%zx)", i, iova, pa, bytes);

		ret = etnaviv_domain_map(domain, da, pa, bytes, prot);
		if (ret)
			goto fail;

		da += bytes;
	}

	return 0;

fail:
	da = iova;

	for_each_sg(sgt->sgl, sg, i, j) {
		size_t bytes = sg_dma_len(sg) + sg->offset;

		etnaviv_domain_unmap(domain, da, bytes);
		da += bytes;
	}
	return ret;
}

static void etnaviv_iommu_unmap(struct etnaviv_iommu *iommu, u32 iova,
				struct sg_table *sgt, unsigned len)
{
	struct etnaviv_iommu_domain *domain = iommu->domain;
	struct scatterlist *sg;
	unsigned int da = iova;
	int i;

	for_each_sg(sgt->sgl, sg, sgt->nents, i) {
		size_t bytes = sg_dma_len(sg) + sg->offset;

		etnaviv_domain_unmap(domain, da, bytes);

		VERB("unmap[%d]: %08x(%zx)", i, iova, bytes);

		BUG_ON(!PAGE_ALIGNED(bytes));

		da += bytes;
	}
}

static void etnaviv_iommu_remove_mapping(struct etnaviv_iommu *mmu,
	struct etnaviv_vram_mapping *mapping)
{
	struct etnaviv_gem_object *etnaviv_obj = mapping->object;

	etnaviv_iommu_unmap(mmu, mapping->vram_node.start,
			    etnaviv_obj->sgt, etnaviv_obj->base.size);
	drm_mm_remove_node(&mapping->vram_node);
}

static int etnaviv_iommu_find_iova(struct etnaviv_iommu *mmu,
				   struct drm_mm_node *node, size_t size)
{
	struct etnaviv_vram_mapping *free = NULL;
	enum drm_mm_insert_mode mode = DRM_MM_INSERT_LOW;
	int ret;

	lockdep_assert_held(&mmu->lock);

	while (1) {
		struct etnaviv_vram_mapping *m, *n;
		struct drm_mm_scan scan;
		struct list_head list;
		bool found;

		ret = drm_mm_insert_node_in_range(&mmu->mm, node,
						  size, 0, 0,
						  mmu->last_iova, U64_MAX,
						  mode);
		if (ret != -ENOSPC)
			break;

		/*
		 * If we did not search from the start of the MMU region,
		 * try again in case there are free slots.
		 */
		if (mmu->last_iova) {
			mmu->last_iova = 0;
			mmu->need_flush = true;
			continue;
		}

		/* Try to retire some entries */
		drm_mm_scan_init(&scan, &mmu->mm, size, 0, 0, mode);

		found = 0;
		INIT_LIST_HEAD(&list);
		list_for_each_entry(free, &mmu->mappings, mmu_node) {
			/* If this vram node has not been used, skip this. */
			if (!free->vram_node.mm)
				continue;

			/*
			 * If the iova is pinned, then it's in-use,
			 * so we must keep its mapping.
			 */
			if (free->use)
				continue;

			list_add(&free->scan_node, &list);
			if (drm_mm_scan_add_block(&scan, &free->vram_node)) {
				found = true;
				break;
			}
		}

		if (!found) {
			/* Nothing found, clean up and fail */
			list_for_each_entry_safe(m, n, &list, scan_node)
				BUG_ON(drm_mm_scan_remove_block(&scan, &m->vram_node));
			break;
		}

		/*
		 * drm_mm does not allow any other operations while
		 * scanning, so we have to remove all blocks first.
		 * If drm_mm_scan_remove_block() returns false, we
		 * can leave the block pinned.
		 */
		list_for_each_entry_safe(m, n, &list, scan_node)
			if (!drm_mm_scan_remove_block(&scan, &m->vram_node))
				list_del_init(&m->scan_node);

		/*
		 * Unmap the blocks which need to be reaped from the MMU.
		 * Clear the mmu pointer to prevent the mapping_get finding
		 * this mapping.
		 */
		list_for_each_entry_safe(m, n, &list, scan_node) {
			etnaviv_iommu_remove_mapping(mmu, m);
			m->mmu = NULL;
			list_del_init(&m->mmu_node);
			list_del_init(&m->scan_node);
		}

		mode = DRM_MM_INSERT_EVICT;

		/*
		 * We removed enough mappings so that the new allocation will
		 * succeed, retry the allocation one more time.
		 */
	}

	return ret;
}

int etnaviv_iommu_map_gem(struct etnaviv_iommu *mmu,
	struct etnaviv_gem_object *etnaviv_obj, u32 memory_base,
	struct etnaviv_vram_mapping *mapping)
{
	struct sg_table *sgt = etnaviv_obj->sgt;
	struct drm_mm_node *node;
	int ret;

	lockdep_assert_held(&etnaviv_obj->lock);

	mutex_lock(&mmu->lock);

	/* v1 MMU can optimize single entry (contiguous) scatterlists */
	if (mmu->version == ETNAVIV_IOMMU_V1 &&
	    sgt->nents == 1 && !(etnaviv_obj->flags & ETNA_BO_FORCE_MMU)) {
		u32 iova;

		iova = sg_dma_address(sgt->sgl) - memory_base;
		if (iova < 0x80000000 - sg_dma_len(sgt->sgl)) {
			mapping->iova = iova;
			list_add_tail(&mapping->mmu_node, &mmu->mappings);
			ret = 0;
			goto unlock;
		}
	}

	node = &mapping->vram_node;

	ret = etnaviv_iommu_find_iova(mmu, node, etnaviv_obj->base.size);
	if (ret < 0)
		goto unlock;

	mmu->last_iova = node->start + etnaviv_obj->base.size;
	mapping->iova = node->start;
	ret = etnaviv_iommu_map(mmu, node->start, sgt, etnaviv_obj->base.size,
				ETNAVIV_PROT_READ | ETNAVIV_PROT_WRITE);

	if (ret < 0) {
		drm_mm_remove_node(node);
		goto unlock;
	}

	list_add_tail(&mapping->mmu_node, &mmu->mappings);
	mmu->need_flush = true;
unlock:
	mutex_unlock(&mmu->lock);

	return ret;
}

void etnaviv_iommu_unmap_gem(struct etnaviv_iommu *mmu,
	struct etnaviv_vram_mapping *mapping)
{
	WARN_ON(mapping->use);

	mutex_lock(&mmu->lock);

	/* If the vram node is on the mm, unmap and remove the node */
	if (mapping->vram_node.mm == &mmu->mm)
		etnaviv_iommu_remove_mapping(mmu, mapping);

	list_del(&mapping->mmu_node);
	mmu->need_flush = true;
	mutex_unlock(&mmu->lock);
}

void etnaviv_iommu_destroy(struct etnaviv_iommu *mmu)
{
	drm_mm_takedown(&mmu->mm);
	mmu->domain->ops->free(mmu->domain);
	kfree(mmu);
}

struct etnaviv_iommu *etnaviv_iommu_new(struct etnaviv_gpu *gpu)
{
	enum etnaviv_iommu_version version;
	struct etnaviv_iommu *mmu;

	mmu = kzalloc(sizeof(*mmu), GFP_KERNEL);
	if (!mmu)
		return ERR_PTR(-ENOMEM);

	if (!(gpu->identity.minor_features1 & chipMinorFeatures1_MMU_VERSION)) {
		mmu->domain = etnaviv_iommuv1_domain_alloc(gpu);
		version = ETNAVIV_IOMMU_V1;
	} else {
		mmu->domain = etnaviv_iommuv2_domain_alloc(gpu);
		version = ETNAVIV_IOMMU_V2;
	}

	if (!mmu->domain) {
		dev_err(gpu->dev, "Failed to allocate GPU IOMMU domain\n");
		kfree(mmu);
		return ERR_PTR(-ENOMEM);
	}

	mmu->gpu = gpu;
	mmu->version = version;
	mutex_init(&mmu->lock);
	INIT_LIST_HEAD(&mmu->mappings);

	drm_mm_init(&mmu->mm, mmu->domain->base, mmu->domain->size);

	return mmu;
}

void etnaviv_iommu_restore(struct etnaviv_gpu *gpu)
{
	if (gpu->mmu->version == ETNAVIV_IOMMU_V1)
		etnaviv_iommuv1_restore(gpu);
	else
		etnaviv_iommuv2_restore(gpu);
}

int etnaviv_iommu_get_suballoc_va(struct etnaviv_gpu *gpu, dma_addr_t paddr,
				  struct drm_mm_node *vram_node, size_t size,
				  u32 *iova)
{
	struct etnaviv_iommu *mmu = gpu->mmu;

	if (mmu->version == ETNAVIV_IOMMU_V1) {
		*iova = paddr - gpu->memory_base;
		return 0;
	} else {
		int ret;

		mutex_lock(&mmu->lock);
		ret = etnaviv_iommu_find_iova(mmu, vram_node, size);
		if (ret < 0) {
			mutex_unlock(&mmu->lock);
			return ret;
		}
		ret = etnaviv_domain_map(mmu->domain, vram_node->start, paddr,
					 size, ETNAVIV_PROT_READ);
		if (ret < 0) {
			drm_mm_remove_node(vram_node);
			mutex_unlock(&mmu->lock);
			return ret;
		}
		mmu->last_iova = vram_node->start + size;
		gpu->mmu->need_flush = true;
		mutex_unlock(&mmu->lock);

		*iova = (u32)vram_node->start;
		return 0;
	}
}

void etnaviv_iommu_put_suballoc_va(struct etnaviv_gpu *gpu,
				   struct drm_mm_node *vram_node, size_t size,
				   u32 iova)
{
	struct etnaviv_iommu *mmu = gpu->mmu;

	if (mmu->version == ETNAVIV_IOMMU_V2) {
		mutex_lock(&mmu->lock);
		etnaviv_domain_unmap(mmu->domain, iova, size);
		drm_mm_remove_node(vram_node);
		mutex_unlock(&mmu->lock);
	}
}
size_t etnaviv_iommu_dump_size(struct etnaviv_iommu *iommu)
{
	return iommu->domain->ops->dump_size(iommu->domain);
}

void etnaviv_iommu_dump(struct etnaviv_iommu *iommu, void *buf)
{
	iommu->domain->ops->dump(iommu->domain, buf);
}<|MERGE_RESOLUTION|>--- conflicted
+++ resolved
@@ -42,7 +42,6 @@
 		iova += unmapped_page;
 		unmapped += unmapped_page;
 	}
-<<<<<<< HEAD
 }
 
 static int etnaviv_domain_map(struct etnaviv_iommu_domain *domain,
@@ -80,45 +79,6 @@
 static int etnaviv_iommu_map(struct etnaviv_iommu *iommu, u32 iova,
 			     struct sg_table *sgt, unsigned len, int prot)
 {
-=======
-}
-
-static int etnaviv_domain_map(struct etnaviv_iommu_domain *domain,
-			      unsigned long iova, phys_addr_t paddr,
-			      size_t size, int prot)
-{
-	unsigned long orig_iova = iova;
-	size_t pgsize = SZ_4K;
-	size_t orig_size = size;
-	int ret = 0;
-
-	if (!IS_ALIGNED(iova | paddr | size, pgsize)) {
-		pr_err("unaligned: iova 0x%lx pa %pa size 0x%zx min_pagesz 0x%x\n",
-		       iova, &paddr, size, pgsize);
-		return -EINVAL;
-	}
-
-	while (size) {
-		ret = domain->ops->map(domain, iova, paddr, pgsize, prot);
-		if (ret)
-			break;
-
-		iova += pgsize;
-		paddr += pgsize;
-		size -= pgsize;
-	}
-
-	/* unroll mapping in case something went wrong */
-	if (ret)
-		etnaviv_domain_unmap(domain, orig_iova, orig_size - size);
-
-	return ret;
-}
-
-static int etnaviv_iommu_map(struct etnaviv_iommu *iommu, u32 iova,
-			     struct sg_table *sgt, unsigned len, int prot)
-{
->>>>>>> 661e50bc
 	struct etnaviv_iommu_domain *domain = iommu->domain;
 	struct scatterlist *sg;
 	unsigned int da = iova;
