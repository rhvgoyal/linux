--- conflicted
+++ resolved
@@ -550,16 +550,6 @@
 
 	if (WARN_ON_ONCE(vma->obj->flags & I915_BO_ALLOC_GPU_ONLY))
 		return IOMEM_ERR_PTR(-EINVAL);
-<<<<<<< HEAD
-
-	if (!i915_gem_object_is_lmem(vma->obj)) {
-		if (GEM_WARN_ON(!i915_vma_is_map_and_fenceable(vma))) {
-			err = -ENODEV;
-			goto err;
-		}
-	}
-=======
->>>>>>> a0696856
 
 	GEM_BUG_ON(!i915_vma_is_ggtt(vma));
 	GEM_BUG_ON(!i915_vma_is_bound(vma, I915_VMA_GLOBAL_BIND));
@@ -1672,17 +1662,10 @@
 	spin_lock_irq(&gt->closed_lock);
 	__i915_vma_remove_closed(vma);
 	spin_unlock_irq(&gt->closed_lock);
-<<<<<<< HEAD
 
 	if (vm_ddestroy)
 		i915_vm_resv_put(vma->vm);
 
-=======
-
-	if (vm_ddestroy)
-		i915_vm_resv_put(vma->vm);
-
->>>>>>> a0696856
 	i915_active_fini(&vma->active);
 	GEM_WARN_ON(vma->resource);
 	i915_vma_free(vma);
