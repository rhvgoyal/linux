--- conflicted
+++ resolved
@@ -4000,20 +4000,7 @@
 
 	intel_crtc_enable_planes(crtc);
 
-<<<<<<< HEAD
-=======
-	/*
-	 * There seems to be a race in PCH platform hw (at least on some
-	 * outputs) where an enabled pipe still completes any pageflip right
-	 * away (as if the pipe is off) instead of waiting for vblank. As soon
-	 * as the first vblank happend, everything works as expected. Hence just
-	 * wait for one vblank before returning to avoid strange things
-	 * happening.
-	 */
-	intel_wait_for_vblank(dev, intel_crtc->pipe);
-
 	drm_crtc_vblank_on(crtc);
->>>>>>> c5ab3bc0
 }
 
 /* IPS only exists on ULT machines and is tied to pipe A. */
@@ -4126,13 +4113,9 @@
 	/* If we change the relative order between pipe/planes enabling, we need
 	 * to change the workaround. */
 	haswell_mode_set_planes_workaround(intel_crtc);
-<<<<<<< HEAD
 	intel_crtc_enable_planes(crtc);
-=======
-	ilk_crtc_enable_planes(crtc);
 
 	drm_crtc_vblank_on(crtc);
->>>>>>> c5ab3bc0
 }
 
 static void ironlake_pfit_disable(struct intel_crtc *crtc)
@@ -4639,8 +4622,9 @@
 	for_each_encoder_on_crtc(dev, crtc, encoder)
 		encoder->enable(encoder);
 
-<<<<<<< HEAD
 	intel_crtc_enable_planes(crtc);
+
+	drm_crtc_vblank_on(crtc);
 }
 
 static void i9xx_set_pll_dividers(struct intel_crtc *crtc)
@@ -4650,9 +4634,6 @@
 
 	I915_WRITE(FP0(crtc->pipe), crtc->config.dpll_hw_state.fp0);
 	I915_WRITE(FP1(crtc->pipe), crtc->config.dpll_hw_state.fp1);
-=======
-	drm_crtc_vblank_on(crtc);
->>>>>>> c5ab3bc0
 }
 
 static void i9xx_crtc_enable(struct drm_crtc *crtc)
@@ -4720,11 +4701,9 @@
 	for_each_encoder_on_crtc(dev, crtc, encoder)
 		encoder->enable(encoder);
 
-<<<<<<< HEAD
 	intel_crtc_enable_planes(crtc);
-=======
+
 	drm_crtc_vblank_on(crtc);
->>>>>>> c5ab3bc0
 }
 
 static void i9xx_pfit_disable(struct intel_crtc *crtc)
@@ -4758,26 +4737,12 @@
 	for_each_encoder_on_crtc(dev, crtc, encoder)
 		encoder->disable(encoder);
 
-<<<<<<< HEAD
 	/*
 	 * On gen2 planes are double buffered but the pipe isn't, so we must
 	 * wait for planes to fully turn off before disabling the pipe.
 	 */
 	if (IS_GEN2(dev))
 		intel_wait_for_vblank(dev, pipe);
-=======
-	/* Give the overlay scaler a chance to disable if it's on this pipe */
-	intel_crtc_wait_for_pending_flips(crtc);
-	drm_crtc_vblank_off(crtc);
-
-	if (dev_priv->fbc.plane == plane)
-		intel_disable_fbc(dev);
-
-	intel_crtc_dpms_overlay(intel_crtc, false);
-	intel_crtc_update_cursor(crtc, false);
-	intel_disable_planes(crtc);
-	intel_disable_primary_hw_plane(dev_priv, plane, pipe);
->>>>>>> c5ab3bc0
 
 	intel_set_cpu_fifo_underrun_reporting(dev, pipe, false);
 	intel_disable_pipe(dev_priv, pipe);
@@ -7560,38 +7525,6 @@
 	return true;
 }
 
-<<<<<<< HEAD
-=======
-static int intel_crtc_mode_set(struct drm_crtc *crtc,
-			       int x, int y,
-			       struct drm_framebuffer *fb)
-{
-	struct drm_device *dev = crtc->dev;
-	struct drm_i915_private *dev_priv = dev->dev_private;
-	struct intel_encoder *encoder;
-	struct intel_crtc *intel_crtc = to_intel_crtc(crtc);
-	struct drm_display_mode *mode = &intel_crtc->config.requested_mode;
-	int ret;
-
-	ret = dev_priv->display.crtc_mode_set(crtc, x, y, fb);
-
-	if (ret != 0)
-		return ret;
-
-	for_each_encoder_on_crtc(dev, crtc, encoder) {
-		DRM_DEBUG_KMS("[ENCODER:%d:%s] set [MODE:%d:%s]\n",
-			encoder->base.base.id,
-			drm_get_encoder_name(&encoder->base),
-			mode->base.id, mode->name);
-
-		if (encoder->mode_set)
-			encoder->mode_set(encoder);
-	}
-
-	return 0;
-}
-
->>>>>>> c5ab3bc0
 static struct {
 	int clock;
 	u32 config;
