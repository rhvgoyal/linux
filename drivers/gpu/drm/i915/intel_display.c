/*
 * Copyright © 2006-2007 Intel Corporation
 *
 * Permission is hereby granted, free of charge, to any person obtaining a
 * copy of this software and associated documentation files (the "Software"),
 * to deal in the Software without restriction, including without limitation
 * the rights to use, copy, modify, merge, publish, distribute, sublicense,
 * and/or sell copies of the Software, and to permit persons to whom the
 * Software is furnished to do so, subject to the following conditions:
 *
 * The above copyright notice and this permission notice (including the next
 * paragraph) shall be included in all copies or substantial portions of the
 * Software.
 *
 * THE SOFTWARE IS PROVIDED "AS IS", WITHOUT WARRANTY OF ANY KIND, EXPRESS OR
 * IMPLIED, INCLUDING BUT NOT LIMITED TO THE WARRANTIES OF MERCHANTABILITY,
 * FITNESS FOR A PARTICULAR PURPOSE AND NONINFRINGEMENT.  IN NO EVENT SHALL
 * THE AUTHORS OR COPYRIGHT HOLDERS BE LIABLE FOR ANY CLAIM, DAMAGES OR OTHER
 * LIABILITY, WHETHER IN AN ACTION OF CONTRACT, TORT OR OTHERWISE, ARISING
 * FROM, OUT OF OR IN CONNECTION WITH THE SOFTWARE OR THE USE OR OTHER
 * DEALINGS IN THE SOFTWARE.
 *
 * Authors:
 *	Eric Anholt <eric@anholt.net>
 */

#include <linux/cpufreq.h>
#include <linux/module.h>
#include <linux/input.h>
#include <linux/i2c.h>
#include <linux/kernel.h>
#include <linux/slab.h>
#include <linux/vgaarb.h>
#include <drm/drm_edid.h>
#include "drmP.h"
#include "intel_drv.h"
#include "i915_drm.h"
#include "i915_drv.h"
#include "i915_trace.h"
#include "drm_dp_helper.h"
#include "drm_crtc_helper.h"
#include <linux/dma_remapping.h>

#define HAS_eDP (intel_pipe_has_type(crtc, INTEL_OUTPUT_EDP))

bool intel_pipe_has_type(struct drm_crtc *crtc, int type);
static void intel_update_watermarks(struct drm_device *dev);
static void intel_increase_pllclock(struct drm_crtc *crtc);
static void intel_crtc_update_cursor(struct drm_crtc *crtc, bool on);

typedef struct {
	/* given values */
	int n;
	int m1, m2;
	int p1, p2;
	/* derived values */
	int	dot;
	int	vco;
	int	m;
	int	p;
} intel_clock_t;

typedef struct {
	int	min, max;
} intel_range_t;

typedef struct {
	int	dot_limit;
	int	p2_slow, p2_fast;
} intel_p2_t;

#define INTEL_P2_NUM		      2
typedef struct intel_limit intel_limit_t;
struct intel_limit {
	intel_range_t   dot, vco, n, m, m1, m2, p, p1;
	intel_p2_t	    p2;
	bool (* find_pll)(const intel_limit_t *, struct drm_crtc *,
			int, int, intel_clock_t *, intel_clock_t *);
};

/* FDI */
#define IRONLAKE_FDI_FREQ		2700000 /* in kHz for mode->clock */

static bool
intel_find_best_PLL(const intel_limit_t *limit, struct drm_crtc *crtc,
		    int target, int refclk, intel_clock_t *match_clock,
		    intel_clock_t *best_clock);
static bool
intel_g4x_find_best_PLL(const intel_limit_t *limit, struct drm_crtc *crtc,
			int target, int refclk, intel_clock_t *match_clock,
			intel_clock_t *best_clock);

static bool
intel_find_pll_g4x_dp(const intel_limit_t *, struct drm_crtc *crtc,
		      int target, int refclk, intel_clock_t *match_clock,
		      intel_clock_t *best_clock);
static bool
intel_find_pll_ironlake_dp(const intel_limit_t *, struct drm_crtc *crtc,
			   int target, int refclk, intel_clock_t *match_clock,
			   intel_clock_t *best_clock);

static inline u32 /* units of 100MHz */
intel_fdi_link_freq(struct drm_device *dev)
{
	if (IS_GEN5(dev)) {
		struct drm_i915_private *dev_priv = dev->dev_private;
		return (I915_READ(FDI_PLL_BIOS_0) & FDI_PLL_FB_CLOCK_MASK) + 2;
	} else
		return 27;
}

static const intel_limit_t intel_limits_i8xx_dvo = {
	.dot = { .min = 25000, .max = 350000 },
	.vco = { .min = 930000, .max = 1400000 },
	.n = { .min = 3, .max = 16 },
	.m = { .min = 96, .max = 140 },
	.m1 = { .min = 18, .max = 26 },
	.m2 = { .min = 6, .max = 16 },
	.p = { .min = 4, .max = 128 },
	.p1 = { .min = 2, .max = 33 },
	.p2 = { .dot_limit = 165000,
		.p2_slow = 4, .p2_fast = 2 },
	.find_pll = intel_find_best_PLL,
};

static const intel_limit_t intel_limits_i8xx_lvds = {
	.dot = { .min = 25000, .max = 350000 },
	.vco = { .min = 930000, .max = 1400000 },
	.n = { .min = 3, .max = 16 },
	.m = { .min = 96, .max = 140 },
	.m1 = { .min = 18, .max = 26 },
	.m2 = { .min = 6, .max = 16 },
	.p = { .min = 4, .max = 128 },
	.p1 = { .min = 1, .max = 6 },
	.p2 = { .dot_limit = 165000,
		.p2_slow = 14, .p2_fast = 7 },
	.find_pll = intel_find_best_PLL,
};

static const intel_limit_t intel_limits_i9xx_sdvo = {
	.dot = { .min = 20000, .max = 400000 },
	.vco = { .min = 1400000, .max = 2800000 },
	.n = { .min = 1, .max = 6 },
	.m = { .min = 70, .max = 120 },
	.m1 = { .min = 10, .max = 22 },
	.m2 = { .min = 5, .max = 9 },
	.p = { .min = 5, .max = 80 },
	.p1 = { .min = 1, .max = 8 },
	.p2 = { .dot_limit = 200000,
		.p2_slow = 10, .p2_fast = 5 },
	.find_pll = intel_find_best_PLL,
};

static const intel_limit_t intel_limits_i9xx_lvds = {
	.dot = { .min = 20000, .max = 400000 },
	.vco = { .min = 1400000, .max = 2800000 },
	.n = { .min = 1, .max = 6 },
	.m = { .min = 70, .max = 120 },
	.m1 = { .min = 10, .max = 22 },
	.m2 = { .min = 5, .max = 9 },
	.p = { .min = 7, .max = 98 },
	.p1 = { .min = 1, .max = 8 },
	.p2 = { .dot_limit = 112000,
		.p2_slow = 14, .p2_fast = 7 },
	.find_pll = intel_find_best_PLL,
};


static const intel_limit_t intel_limits_g4x_sdvo = {
	.dot = { .min = 25000, .max = 270000 },
	.vco = { .min = 1750000, .max = 3500000},
	.n = { .min = 1, .max = 4 },
	.m = { .min = 104, .max = 138 },
	.m1 = { .min = 17, .max = 23 },
	.m2 = { .min = 5, .max = 11 },
	.p = { .min = 10, .max = 30 },
	.p1 = { .min = 1, .max = 3},
	.p2 = { .dot_limit = 270000,
		.p2_slow = 10,
		.p2_fast = 10
	},
	.find_pll = intel_g4x_find_best_PLL,
};

static const intel_limit_t intel_limits_g4x_hdmi = {
	.dot = { .min = 22000, .max = 400000 },
	.vco = { .min = 1750000, .max = 3500000},
	.n = { .min = 1, .max = 4 },
	.m = { .min = 104, .max = 138 },
	.m1 = { .min = 16, .max = 23 },
	.m2 = { .min = 5, .max = 11 },
	.p = { .min = 5, .max = 80 },
	.p1 = { .min = 1, .max = 8},
	.p2 = { .dot_limit = 165000,
		.p2_slow = 10, .p2_fast = 5 },
	.find_pll = intel_g4x_find_best_PLL,
};

static const intel_limit_t intel_limits_g4x_single_channel_lvds = {
	.dot = { .min = 20000, .max = 115000 },
	.vco = { .min = 1750000, .max = 3500000 },
	.n = { .min = 1, .max = 3 },
	.m = { .min = 104, .max = 138 },
	.m1 = { .min = 17, .max = 23 },
	.m2 = { .min = 5, .max = 11 },
	.p = { .min = 28, .max = 112 },
	.p1 = { .min = 2, .max = 8 },
	.p2 = { .dot_limit = 0,
		.p2_slow = 14, .p2_fast = 14
	},
	.find_pll = intel_g4x_find_best_PLL,
};

static const intel_limit_t intel_limits_g4x_dual_channel_lvds = {
	.dot = { .min = 80000, .max = 224000 },
	.vco = { .min = 1750000, .max = 3500000 },
	.n = { .min = 1, .max = 3 },
	.m = { .min = 104, .max = 138 },
	.m1 = { .min = 17, .max = 23 },
	.m2 = { .min = 5, .max = 11 },
	.p = { .min = 14, .max = 42 },
	.p1 = { .min = 2, .max = 6 },
	.p2 = { .dot_limit = 0,
		.p2_slow = 7, .p2_fast = 7
	},
	.find_pll = intel_g4x_find_best_PLL,
};

static const intel_limit_t intel_limits_g4x_display_port = {
	.dot = { .min = 161670, .max = 227000 },
	.vco = { .min = 1750000, .max = 3500000},
	.n = { .min = 1, .max = 2 },
	.m = { .min = 97, .max = 108 },
	.m1 = { .min = 0x10, .max = 0x12 },
	.m2 = { .min = 0x05, .max = 0x06 },
	.p = { .min = 10, .max = 20 },
	.p1 = { .min = 1, .max = 2},
	.p2 = { .dot_limit = 0,
		.p2_slow = 10, .p2_fast = 10 },
	.find_pll = intel_find_pll_g4x_dp,
};

static const intel_limit_t intel_limits_pineview_sdvo = {
	.dot = { .min = 20000, .max = 400000},
	.vco = { .min = 1700000, .max = 3500000 },
	/* Pineview's Ncounter is a ring counter */
	.n = { .min = 3, .max = 6 },
	.m = { .min = 2, .max = 256 },
	/* Pineview only has one combined m divider, which we treat as m2. */
	.m1 = { .min = 0, .max = 0 },
	.m2 = { .min = 0, .max = 254 },
	.p = { .min = 5, .max = 80 },
	.p1 = { .min = 1, .max = 8 },
	.p2 = { .dot_limit = 200000,
		.p2_slow = 10, .p2_fast = 5 },
	.find_pll = intel_find_best_PLL,
};

static const intel_limit_t intel_limits_pineview_lvds = {
	.dot = { .min = 20000, .max = 400000 },
	.vco = { .min = 1700000, .max = 3500000 },
	.n = { .min = 3, .max = 6 },
	.m = { .min = 2, .max = 256 },
	.m1 = { .min = 0, .max = 0 },
	.m2 = { .min = 0, .max = 254 },
	.p = { .min = 7, .max = 112 },
	.p1 = { .min = 1, .max = 8 },
	.p2 = { .dot_limit = 112000,
		.p2_slow = 14, .p2_fast = 14 },
	.find_pll = intel_find_best_PLL,
};

/* Ironlake / Sandybridge
 *
 * We calculate clock using (register_value + 2) for N/M1/M2, so here
 * the range value for them is (actual_value - 2).
 */
static const intel_limit_t intel_limits_ironlake_dac = {
	.dot = { .min = 25000, .max = 350000 },
	.vco = { .min = 1760000, .max = 3510000 },
	.n = { .min = 1, .max = 5 },
	.m = { .min = 79, .max = 127 },
	.m1 = { .min = 12, .max = 22 },
	.m2 = { .min = 5, .max = 9 },
	.p = { .min = 5, .max = 80 },
	.p1 = { .min = 1, .max = 8 },
	.p2 = { .dot_limit = 225000,
		.p2_slow = 10, .p2_fast = 5 },
	.find_pll = intel_g4x_find_best_PLL,
};

static const intel_limit_t intel_limits_ironlake_single_lvds = {
	.dot = { .min = 25000, .max = 350000 },
	.vco = { .min = 1760000, .max = 3510000 },
	.n = { .min = 1, .max = 3 },
	.m = { .min = 79, .max = 118 },
	.m1 = { .min = 12, .max = 22 },
	.m2 = { .min = 5, .max = 9 },
	.p = { .min = 28, .max = 112 },
	.p1 = { .min = 2, .max = 8 },
	.p2 = { .dot_limit = 225000,
		.p2_slow = 14, .p2_fast = 14 },
	.find_pll = intel_g4x_find_best_PLL,
};

static const intel_limit_t intel_limits_ironlake_dual_lvds = {
	.dot = { .min = 25000, .max = 350000 },
	.vco = { .min = 1760000, .max = 3510000 },
	.n = { .min = 1, .max = 3 },
	.m = { .min = 79, .max = 127 },
	.m1 = { .min = 12, .max = 22 },
	.m2 = { .min = 5, .max = 9 },
	.p = { .min = 14, .max = 56 },
	.p1 = { .min = 2, .max = 8 },
	.p2 = { .dot_limit = 225000,
		.p2_slow = 7, .p2_fast = 7 },
	.find_pll = intel_g4x_find_best_PLL,
};

/* LVDS 100mhz refclk limits. */
static const intel_limit_t intel_limits_ironlake_single_lvds_100m = {
	.dot = { .min = 25000, .max = 350000 },
	.vco = { .min = 1760000, .max = 3510000 },
	.n = { .min = 1, .max = 2 },
	.m = { .min = 79, .max = 126 },
	.m1 = { .min = 12, .max = 22 },
	.m2 = { .min = 5, .max = 9 },
	.p = { .min = 28, .max = 112 },
	.p1 = { .min = 2, .max = 8 },
	.p2 = { .dot_limit = 225000,
		.p2_slow = 14, .p2_fast = 14 },
	.find_pll = intel_g4x_find_best_PLL,
};

static const intel_limit_t intel_limits_ironlake_dual_lvds_100m = {
	.dot = { .min = 25000, .max = 350000 },
	.vco = { .min = 1760000, .max = 3510000 },
	.n = { .min = 1, .max = 3 },
	.m = { .min = 79, .max = 126 },
	.m1 = { .min = 12, .max = 22 },
	.m2 = { .min = 5, .max = 9 },
	.p = { .min = 14, .max = 42 },
	.p1 = { .min = 2, .max = 6 },
	.p2 = { .dot_limit = 225000,
		.p2_slow = 7, .p2_fast = 7 },
	.find_pll = intel_g4x_find_best_PLL,
};

static const intel_limit_t intel_limits_ironlake_display_port = {
	.dot = { .min = 25000, .max = 350000 },
	.vco = { .min = 1760000, .max = 3510000},
	.n = { .min = 1, .max = 2 },
	.m = { .min = 81, .max = 90 },
	.m1 = { .min = 12, .max = 22 },
	.m2 = { .min = 5, .max = 9 },
	.p = { .min = 10, .max = 20 },
	.p1 = { .min = 1, .max = 2},
	.p2 = { .dot_limit = 0,
		.p2_slow = 10, .p2_fast = 10 },
	.find_pll = intel_find_pll_ironlake_dp,
};

static const intel_limit_t *intel_ironlake_limit(struct drm_crtc *crtc,
						int refclk)
{
	struct drm_device *dev = crtc->dev;
	struct drm_i915_private *dev_priv = dev->dev_private;
	const intel_limit_t *limit;

	if (intel_pipe_has_type(crtc, INTEL_OUTPUT_LVDS)) {
		if ((I915_READ(PCH_LVDS) & LVDS_CLKB_POWER_MASK) ==
		    LVDS_CLKB_POWER_UP) {
			/* LVDS dual channel */
			if (refclk == 100000)
				limit = &intel_limits_ironlake_dual_lvds_100m;
			else
				limit = &intel_limits_ironlake_dual_lvds;
		} else {
			if (refclk == 100000)
				limit = &intel_limits_ironlake_single_lvds_100m;
			else
				limit = &intel_limits_ironlake_single_lvds;
		}
	} else if (intel_pipe_has_type(crtc, INTEL_OUTPUT_DISPLAYPORT) ||
			HAS_eDP)
		limit = &intel_limits_ironlake_display_port;
	else
		limit = &intel_limits_ironlake_dac;

	return limit;
}

static const intel_limit_t *intel_g4x_limit(struct drm_crtc *crtc)
{
	struct drm_device *dev = crtc->dev;
	struct drm_i915_private *dev_priv = dev->dev_private;
	const intel_limit_t *limit;

	if (intel_pipe_has_type(crtc, INTEL_OUTPUT_LVDS)) {
		if ((I915_READ(LVDS) & LVDS_CLKB_POWER_MASK) ==
		    LVDS_CLKB_POWER_UP)
			/* LVDS with dual channel */
			limit = &intel_limits_g4x_dual_channel_lvds;
		else
			/* LVDS with dual channel */
			limit = &intel_limits_g4x_single_channel_lvds;
	} else if (intel_pipe_has_type(crtc, INTEL_OUTPUT_HDMI) ||
		   intel_pipe_has_type(crtc, INTEL_OUTPUT_ANALOG)) {
		limit = &intel_limits_g4x_hdmi;
	} else if (intel_pipe_has_type(crtc, INTEL_OUTPUT_SDVO)) {
		limit = &intel_limits_g4x_sdvo;
	} else if (intel_pipe_has_type(crtc, INTEL_OUTPUT_DISPLAYPORT)) {
		limit = &intel_limits_g4x_display_port;
	} else /* The option is for other outputs */
		limit = &intel_limits_i9xx_sdvo;

	return limit;
}

static const intel_limit_t *intel_limit(struct drm_crtc *crtc, int refclk)
{
	struct drm_device *dev = crtc->dev;
	const intel_limit_t *limit;

	if (HAS_PCH_SPLIT(dev))
		limit = intel_ironlake_limit(crtc, refclk);
	else if (IS_G4X(dev)) {
		limit = intel_g4x_limit(crtc);
	} else if (IS_PINEVIEW(dev)) {
		if (intel_pipe_has_type(crtc, INTEL_OUTPUT_LVDS))
			limit = &intel_limits_pineview_lvds;
		else
			limit = &intel_limits_pineview_sdvo;
	} else if (!IS_GEN2(dev)) {
		if (intel_pipe_has_type(crtc, INTEL_OUTPUT_LVDS))
			limit = &intel_limits_i9xx_lvds;
		else
			limit = &intel_limits_i9xx_sdvo;
	} else {
		if (intel_pipe_has_type(crtc, INTEL_OUTPUT_LVDS))
			limit = &intel_limits_i8xx_lvds;
		else
			limit = &intel_limits_i8xx_dvo;
	}
	return limit;
}

/* m1 is reserved as 0 in Pineview, n is a ring counter */
static void pineview_clock(int refclk, intel_clock_t *clock)
{
	clock->m = clock->m2 + 2;
	clock->p = clock->p1 * clock->p2;
	clock->vco = refclk * clock->m / clock->n;
	clock->dot = clock->vco / clock->p;
}

static void intel_clock(struct drm_device *dev, int refclk, intel_clock_t *clock)
{
	if (IS_PINEVIEW(dev)) {
		pineview_clock(refclk, clock);
		return;
	}
	clock->m = 5 * (clock->m1 + 2) + (clock->m2 + 2);
	clock->p = clock->p1 * clock->p2;
	clock->vco = refclk * clock->m / (clock->n + 2);
	clock->dot = clock->vco / clock->p;
}

/**
 * Returns whether any output on the specified pipe is of the specified type
 */
bool intel_pipe_has_type(struct drm_crtc *crtc, int type)
{
	struct drm_device *dev = crtc->dev;
	struct drm_mode_config *mode_config = &dev->mode_config;
	struct intel_encoder *encoder;

	list_for_each_entry(encoder, &mode_config->encoder_list, base.head)
		if (encoder->base.crtc == crtc && encoder->type == type)
			return true;

	return false;
}

#define INTELPllInvalid(s)   do { /* DRM_DEBUG(s); */ return false; } while (0)
/**
 * Returns whether the given set of divisors are valid for a given refclk with
 * the given connectors.
 */

static bool intel_PLL_is_valid(struct drm_device *dev,
			       const intel_limit_t *limit,
			       const intel_clock_t *clock)
{
	if (clock->p1  < limit->p1.min  || limit->p1.max  < clock->p1)
		INTELPllInvalid("p1 out of range\n");
	if (clock->p   < limit->p.min   || limit->p.max   < clock->p)
		INTELPllInvalid("p out of range\n");
	if (clock->m2  < limit->m2.min  || limit->m2.max  < clock->m2)
		INTELPllInvalid("m2 out of range\n");
	if (clock->m1  < limit->m1.min  || limit->m1.max  < clock->m1)
		INTELPllInvalid("m1 out of range\n");
	if (clock->m1 <= clock->m2 && !IS_PINEVIEW(dev))
		INTELPllInvalid("m1 <= m2\n");
	if (clock->m   < limit->m.min   || limit->m.max   < clock->m)
		INTELPllInvalid("m out of range\n");
	if (clock->n   < limit->n.min   || limit->n.max   < clock->n)
		INTELPllInvalid("n out of range\n");
	if (clock->vco < limit->vco.min || limit->vco.max < clock->vco)
		INTELPllInvalid("vco out of range\n");
	/* XXX: We may need to be checking "Dot clock" depending on the multiplier,
	 * connector, etc., rather than just a single range.
	 */
	if (clock->dot < limit->dot.min || limit->dot.max < clock->dot)
		INTELPllInvalid("dot out of range\n");

	return true;
}

static bool
intel_find_best_PLL(const intel_limit_t *limit, struct drm_crtc *crtc,
		    int target, int refclk, intel_clock_t *match_clock,
		    intel_clock_t *best_clock)

{
	struct drm_device *dev = crtc->dev;
	struct drm_i915_private *dev_priv = dev->dev_private;
	intel_clock_t clock;
	int err = target;

	if (intel_pipe_has_type(crtc, INTEL_OUTPUT_LVDS) &&
	    (I915_READ(LVDS)) != 0) {
		/*
		 * For LVDS, if the panel is on, just rely on its current
		 * settings for dual-channel.  We haven't figured out how to
		 * reliably set up different single/dual channel state, if we
		 * even can.
		 */
		if ((I915_READ(LVDS) & LVDS_CLKB_POWER_MASK) ==
		    LVDS_CLKB_POWER_UP)
			clock.p2 = limit->p2.p2_fast;
		else
			clock.p2 = limit->p2.p2_slow;
	} else {
		if (target < limit->p2.dot_limit)
			clock.p2 = limit->p2.p2_slow;
		else
			clock.p2 = limit->p2.p2_fast;
	}

	memset(best_clock, 0, sizeof(*best_clock));

	for (clock.m1 = limit->m1.min; clock.m1 <= limit->m1.max;
	     clock.m1++) {
		for (clock.m2 = limit->m2.min;
		     clock.m2 <= limit->m2.max; clock.m2++) {
			/* m1 is always 0 in Pineview */
			if (clock.m2 >= clock.m1 && !IS_PINEVIEW(dev))
				break;
			for (clock.n = limit->n.min;
			     clock.n <= limit->n.max; clock.n++) {
				for (clock.p1 = limit->p1.min;
					clock.p1 <= limit->p1.max; clock.p1++) {
					int this_err;

					intel_clock(dev, refclk, &clock);
					if (!intel_PLL_is_valid(dev, limit,
								&clock))
						continue;
					if (match_clock &&
					    clock.p != match_clock->p)
						continue;

					this_err = abs(clock.dot - target);
					if (this_err < err) {
						*best_clock = clock;
						err = this_err;
					}
				}
			}
		}
	}

	return (err != target);
}

static bool
intel_g4x_find_best_PLL(const intel_limit_t *limit, struct drm_crtc *crtc,
			int target, int refclk, intel_clock_t *match_clock,
			intel_clock_t *best_clock)
{
	struct drm_device *dev = crtc->dev;
	struct drm_i915_private *dev_priv = dev->dev_private;
	intel_clock_t clock;
	int max_n;
	bool found;
	/* approximately equals target * 0.00585 */
	int err_most = (target >> 8) + (target >> 9);
	found = false;

	if (intel_pipe_has_type(crtc, INTEL_OUTPUT_LVDS)) {
		int lvds_reg;

		if (HAS_PCH_SPLIT(dev))
			lvds_reg = PCH_LVDS;
		else
			lvds_reg = LVDS;
		if ((I915_READ(lvds_reg) & LVDS_CLKB_POWER_MASK) ==
		    LVDS_CLKB_POWER_UP)
			clock.p2 = limit->p2.p2_fast;
		else
			clock.p2 = limit->p2.p2_slow;
	} else {
		if (target < limit->p2.dot_limit)
			clock.p2 = limit->p2.p2_slow;
		else
			clock.p2 = limit->p2.p2_fast;
	}

	memset(best_clock, 0, sizeof(*best_clock));
	max_n = limit->n.max;
	/* based on hardware requirement, prefer smaller n to precision */
	for (clock.n = limit->n.min; clock.n <= max_n; clock.n++) {
		/* based on hardware requirement, prefere larger m1,m2 */
		for (clock.m1 = limit->m1.max;
		     clock.m1 >= limit->m1.min; clock.m1--) {
			for (clock.m2 = limit->m2.max;
			     clock.m2 >= limit->m2.min; clock.m2--) {
				for (clock.p1 = limit->p1.max;
				     clock.p1 >= limit->p1.min; clock.p1--) {
					int this_err;

					intel_clock(dev, refclk, &clock);
					if (!intel_PLL_is_valid(dev, limit,
								&clock))
						continue;
					if (match_clock &&
					    clock.p != match_clock->p)
						continue;

					this_err = abs(clock.dot - target);
					if (this_err < err_most) {
						*best_clock = clock;
						err_most = this_err;
						max_n = clock.n;
						found = true;
					}
				}
			}
		}
	}
	return found;
}

static bool
intel_find_pll_ironlake_dp(const intel_limit_t *limit, struct drm_crtc *crtc,
			   int target, int refclk, intel_clock_t *match_clock,
			   intel_clock_t *best_clock)
{
	struct drm_device *dev = crtc->dev;
	intel_clock_t clock;

	if (target < 200000) {
		clock.n = 1;
		clock.p1 = 2;
		clock.p2 = 10;
		clock.m1 = 12;
		clock.m2 = 9;
	} else {
		clock.n = 2;
		clock.p1 = 1;
		clock.p2 = 10;
		clock.m1 = 14;
		clock.m2 = 8;
	}
	intel_clock(dev, refclk, &clock);
	memcpy(best_clock, &clock, sizeof(intel_clock_t));
	return true;
}

/* DisplayPort has only two frequencies, 162MHz and 270MHz */
static bool
intel_find_pll_g4x_dp(const intel_limit_t *limit, struct drm_crtc *crtc,
		      int target, int refclk, intel_clock_t *match_clock,
		      intel_clock_t *best_clock)
{
	intel_clock_t clock;
	if (target < 200000) {
		clock.p1 = 2;
		clock.p2 = 10;
		clock.n = 2;
		clock.m1 = 23;
		clock.m2 = 8;
	} else {
		clock.p1 = 1;
		clock.p2 = 10;
		clock.n = 1;
		clock.m1 = 14;
		clock.m2 = 2;
	}
	clock.m = 5 * (clock.m1 + 2) + (clock.m2 + 2);
	clock.p = (clock.p1 * clock.p2);
	clock.dot = 96000 * clock.m / (clock.n + 2) / clock.p;
	clock.vco = 0;
	memcpy(best_clock, &clock, sizeof(intel_clock_t));
	return true;
}

/**
 * intel_wait_for_vblank - wait for vblank on a given pipe
 * @dev: drm device
 * @pipe: pipe to wait for
 *
 * Wait for vblank to occur on a given pipe.  Needed for various bits of
 * mode setting code.
 */
void intel_wait_for_vblank(struct drm_device *dev, int pipe)
{
	struct drm_i915_private *dev_priv = dev->dev_private;
	int pipestat_reg = PIPESTAT(pipe);

	/* Clear existing vblank status. Note this will clear any other
	 * sticky status fields as well.
	 *
	 * This races with i915_driver_irq_handler() with the result
	 * that either function could miss a vblank event.  Here it is not
	 * fatal, as we will either wait upon the next vblank interrupt or
	 * timeout.  Generally speaking intel_wait_for_vblank() is only
	 * called during modeset at which time the GPU should be idle and
	 * should *not* be performing page flips and thus not waiting on
	 * vblanks...
	 * Currently, the result of us stealing a vblank from the irq
	 * handler is that a single frame will be skipped during swapbuffers.
	 */
	I915_WRITE(pipestat_reg,
		   I915_READ(pipestat_reg) | PIPE_VBLANK_INTERRUPT_STATUS);

	/* Wait for vblank interrupt bit to set */
	if (wait_for(I915_READ(pipestat_reg) &
		     PIPE_VBLANK_INTERRUPT_STATUS,
		     50))
		DRM_DEBUG_KMS("vblank wait timed out\n");
}

/*
 * intel_wait_for_pipe_off - wait for pipe to turn off
 * @dev: drm device
 * @pipe: pipe to wait for
 *
 * After disabling a pipe, we can't wait for vblank in the usual way,
 * spinning on the vblank interrupt status bit, since we won't actually
 * see an interrupt when the pipe is disabled.
 *
 * On Gen4 and above:
 *   wait for the pipe register state bit to turn off
 *
 * Otherwise:
 *   wait for the display line value to settle (it usually
 *   ends up stopping at the start of the next frame).
 *
 */
void intel_wait_for_pipe_off(struct drm_device *dev, int pipe)
{
	struct drm_i915_private *dev_priv = dev->dev_private;

	if (INTEL_INFO(dev)->gen >= 4) {
		int reg = PIPECONF(pipe);

		/* Wait for the Pipe State to go off */
		if (wait_for((I915_READ(reg) & I965_PIPECONF_ACTIVE) == 0,
			     100))
			DRM_DEBUG_KMS("pipe_off wait timed out\n");
	} else {
		u32 last_line;
		int reg = PIPEDSL(pipe);
		unsigned long timeout = jiffies + msecs_to_jiffies(100);

		/* Wait for the display line to settle */
		do {
			last_line = I915_READ(reg) & DSL_LINEMASK;
			mdelay(5);
		} while (((I915_READ(reg) & DSL_LINEMASK) != last_line) &&
			 time_after(timeout, jiffies));
		if (time_after(jiffies, timeout))
			DRM_DEBUG_KMS("pipe_off wait timed out\n");
	}
}

static const char *state_string(bool enabled)
{
	return enabled ? "on" : "off";
}

/* Only for pre-ILK configs */
static void assert_pll(struct drm_i915_private *dev_priv,
		       enum pipe pipe, bool state)
{
	int reg;
	u32 val;
	bool cur_state;

	reg = DPLL(pipe);
	val = I915_READ(reg);
	cur_state = !!(val & DPLL_VCO_ENABLE);
	WARN(cur_state != state,
	     "PLL state assertion failure (expected %s, current %s)\n",
	     state_string(state), state_string(cur_state));
}
#define assert_pll_enabled(d, p) assert_pll(d, p, true)
#define assert_pll_disabled(d, p) assert_pll(d, p, false)

/* For ILK+ */
static void assert_pch_pll(struct drm_i915_private *dev_priv,
			   enum pipe pipe, bool state)
{
	int reg;
	u32 val;
	bool cur_state;

	if (HAS_PCH_CPT(dev_priv->dev)) {
		u32 pch_dpll;

		pch_dpll = I915_READ(PCH_DPLL_SEL);

		/* Make sure the selected PLL is enabled to the transcoder */
		WARN(!((pch_dpll >> (4 * pipe)) & 8),
		     "transcoder %d PLL not enabled\n", pipe);

		/* Convert the transcoder pipe number to a pll pipe number */
		pipe = (pch_dpll >> (4 * pipe)) & 1;
	}

	reg = PCH_DPLL(pipe);
	val = I915_READ(reg);
	cur_state = !!(val & DPLL_VCO_ENABLE);
	WARN(cur_state != state,
	     "PCH PLL state assertion failure (expected %s, current %s)\n",
	     state_string(state), state_string(cur_state));
}
#define assert_pch_pll_enabled(d, p) assert_pch_pll(d, p, true)
#define assert_pch_pll_disabled(d, p) assert_pch_pll(d, p, false)

static void assert_fdi_tx(struct drm_i915_private *dev_priv,
			  enum pipe pipe, bool state)
{
	int reg;
	u32 val;
	bool cur_state;

	reg = FDI_TX_CTL(pipe);
	val = I915_READ(reg);
	cur_state = !!(val & FDI_TX_ENABLE);
	WARN(cur_state != state,
	     "FDI TX state assertion failure (expected %s, current %s)\n",
	     state_string(state), state_string(cur_state));
}
#define assert_fdi_tx_enabled(d, p) assert_fdi_tx(d, p, true)
#define assert_fdi_tx_disabled(d, p) assert_fdi_tx(d, p, false)

static void assert_fdi_rx(struct drm_i915_private *dev_priv,
			  enum pipe pipe, bool state)
{
	int reg;
	u32 val;
	bool cur_state;

	reg = FDI_RX_CTL(pipe);
	val = I915_READ(reg);
	cur_state = !!(val & FDI_RX_ENABLE);
	WARN(cur_state != state,
	     "FDI RX state assertion failure (expected %s, current %s)\n",
	     state_string(state), state_string(cur_state));
}
#define assert_fdi_rx_enabled(d, p) assert_fdi_rx(d, p, true)
#define assert_fdi_rx_disabled(d, p) assert_fdi_rx(d, p, false)

static void assert_fdi_tx_pll_enabled(struct drm_i915_private *dev_priv,
				      enum pipe pipe)
{
	int reg;
	u32 val;

	/* ILK FDI PLL is always enabled */
	if (dev_priv->info->gen == 5)
		return;

	reg = FDI_TX_CTL(pipe);
	val = I915_READ(reg);
	WARN(!(val & FDI_TX_PLL_ENABLE), "FDI TX PLL assertion failure, should be active but is disabled\n");
}

static void assert_fdi_rx_pll_enabled(struct drm_i915_private *dev_priv,
				      enum pipe pipe)
{
	int reg;
	u32 val;

	reg = FDI_RX_CTL(pipe);
	val = I915_READ(reg);
	WARN(!(val & FDI_RX_PLL_ENABLE), "FDI RX PLL assertion failure, should be active but is disabled\n");
}

static void assert_panel_unlocked(struct drm_i915_private *dev_priv,
				  enum pipe pipe)
{
	int pp_reg, lvds_reg;
	u32 val;
	enum pipe panel_pipe = PIPE_A;
	bool locked = true;

	if (HAS_PCH_SPLIT(dev_priv->dev)) {
		pp_reg = PCH_PP_CONTROL;
		lvds_reg = PCH_LVDS;
	} else {
		pp_reg = PP_CONTROL;
		lvds_reg = LVDS;
	}

	val = I915_READ(pp_reg);
	if (!(val & PANEL_POWER_ON) ||
	    ((val & PANEL_UNLOCK_REGS) == PANEL_UNLOCK_REGS))
		locked = false;

	if (I915_READ(lvds_reg) & LVDS_PIPEB_SELECT)
		panel_pipe = PIPE_B;

	WARN(panel_pipe == pipe && locked,
	     "panel assertion failure, pipe %c regs locked\n",
	     pipe_name(pipe));
}

void assert_pipe(struct drm_i915_private *dev_priv,
		 enum pipe pipe, bool state)
{
	int reg;
	u32 val;
	bool cur_state;

	/* if we need the pipe A quirk it must be always on */
	if (pipe == PIPE_A && dev_priv->quirks & QUIRK_PIPEA_FORCE)
		state = true;

	reg = PIPECONF(pipe);
	val = I915_READ(reg);
	cur_state = !!(val & PIPECONF_ENABLE);
	WARN(cur_state != state,
	     "pipe %c assertion failure (expected %s, current %s)\n",
	     pipe_name(pipe), state_string(state), state_string(cur_state));
}

static void assert_plane(struct drm_i915_private *dev_priv,
			 enum plane plane, bool state)
{
	int reg;
	u32 val;
	bool cur_state;

	reg = DSPCNTR(plane);
	val = I915_READ(reg);
	cur_state = !!(val & DISPLAY_PLANE_ENABLE);
	WARN(cur_state != state,
	     "plane %c assertion failure (expected %s, current %s)\n",
	     plane_name(plane), state_string(state), state_string(cur_state));
}

#define assert_plane_enabled(d, p) assert_plane(d, p, true)
#define assert_plane_disabled(d, p) assert_plane(d, p, false)

static void assert_planes_disabled(struct drm_i915_private *dev_priv,
				   enum pipe pipe)
{
	int reg, i;
	u32 val;
	int cur_pipe;

	/* Planes are fixed to pipes on ILK+ */
	if (HAS_PCH_SPLIT(dev_priv->dev)) {
		reg = DSPCNTR(pipe);
		val = I915_READ(reg);
		WARN((val & DISPLAY_PLANE_ENABLE),
		     "plane %c assertion failure, should be disabled but not\n",
		     plane_name(pipe));
		return;
	}

	/* Need to check both planes against the pipe */
	for (i = 0; i < 2; i++) {
		reg = DSPCNTR(i);
		val = I915_READ(reg);
		cur_pipe = (val & DISPPLANE_SEL_PIPE_MASK) >>
			DISPPLANE_SEL_PIPE_SHIFT;
		WARN((val & DISPLAY_PLANE_ENABLE) && pipe == cur_pipe,
		     "plane %c assertion failure, should be off on pipe %c but is still active\n",
		     plane_name(i), pipe_name(pipe));
	}
}

static void assert_pch_refclk_enabled(struct drm_i915_private *dev_priv)
{
	u32 val;
	bool enabled;

	val = I915_READ(PCH_DREF_CONTROL);
	enabled = !!(val & (DREF_SSC_SOURCE_MASK | DREF_NONSPREAD_SOURCE_MASK |
			    DREF_SUPERSPREAD_SOURCE_MASK));
	WARN(!enabled, "PCH refclk assertion failure, should be active but is disabled\n");
}

static void assert_transcoder_disabled(struct drm_i915_private *dev_priv,
				       enum pipe pipe)
{
	int reg;
	u32 val;
	bool enabled;

	reg = TRANSCONF(pipe);
	val = I915_READ(reg);
	enabled = !!(val & TRANS_ENABLE);
	WARN(enabled,
	     "transcoder assertion failed, should be off on pipe %c but is still active\n",
	     pipe_name(pipe));
}

static bool dp_pipe_enabled(struct drm_i915_private *dev_priv,
			    enum pipe pipe, u32 port_sel, u32 val)
{
	if ((val & DP_PORT_EN) == 0)
		return false;

	if (HAS_PCH_CPT(dev_priv->dev)) {
		u32	trans_dp_ctl_reg = TRANS_DP_CTL(pipe);
		u32	trans_dp_ctl = I915_READ(trans_dp_ctl_reg);
		if ((trans_dp_ctl & TRANS_DP_PORT_SEL_MASK) != port_sel)
			return false;
	} else {
		if ((val & DP_PIPE_MASK) != (pipe << 30))
			return false;
	}
	return true;
}

static bool hdmi_pipe_enabled(struct drm_i915_private *dev_priv,
			      enum pipe pipe, u32 val)
{
	if ((val & PORT_ENABLE) == 0)
		return false;

	if (HAS_PCH_CPT(dev_priv->dev)) {
		if ((val & PORT_TRANS_SEL_MASK) != PORT_TRANS_SEL_CPT(pipe))
			return false;
	} else {
		if ((val & TRANSCODER_MASK) != TRANSCODER(pipe))
			return false;
	}
	return true;
}

static bool lvds_pipe_enabled(struct drm_i915_private *dev_priv,
			      enum pipe pipe, u32 val)
{
	if ((val & LVDS_PORT_EN) == 0)
		return false;

	if (HAS_PCH_CPT(dev_priv->dev)) {
		if ((val & PORT_TRANS_SEL_MASK) != PORT_TRANS_SEL_CPT(pipe))
			return false;
	} else {
		if ((val & LVDS_PIPE_MASK) != LVDS_PIPE(pipe))
			return false;
	}
	return true;
}

static bool adpa_pipe_enabled(struct drm_i915_private *dev_priv,
			      enum pipe pipe, u32 val)
{
	if ((val & ADPA_DAC_ENABLE) == 0)
		return false;
	if (HAS_PCH_CPT(dev_priv->dev)) {
		if ((val & PORT_TRANS_SEL_MASK) != PORT_TRANS_SEL_CPT(pipe))
			return false;
	} else {
		if ((val & ADPA_PIPE_SELECT_MASK) != ADPA_PIPE_SELECT(pipe))
			return false;
	}
	return true;
}

static void assert_pch_dp_disabled(struct drm_i915_private *dev_priv,
				   enum pipe pipe, int reg, u32 port_sel)
{
	u32 val = I915_READ(reg);
	WARN(dp_pipe_enabled(dev_priv, pipe, port_sel, val),
	     "PCH DP (0x%08x) enabled on transcoder %c, should be disabled\n",
	     reg, pipe_name(pipe));
}

static void assert_pch_hdmi_disabled(struct drm_i915_private *dev_priv,
				     enum pipe pipe, int reg)
{
	u32 val = I915_READ(reg);
	WARN(hdmi_pipe_enabled(dev_priv, val, pipe),
	     "PCH HDMI (0x%08x) enabled on transcoder %c, should be disabled\n",
	     reg, pipe_name(pipe));
}

static void assert_pch_ports_disabled(struct drm_i915_private *dev_priv,
				      enum pipe pipe)
{
	int reg;
	u32 val;

	assert_pch_dp_disabled(dev_priv, pipe, PCH_DP_B, TRANS_DP_PORT_SEL_B);
	assert_pch_dp_disabled(dev_priv, pipe, PCH_DP_C, TRANS_DP_PORT_SEL_C);
	assert_pch_dp_disabled(dev_priv, pipe, PCH_DP_D, TRANS_DP_PORT_SEL_D);

	reg = PCH_ADPA;
	val = I915_READ(reg);
	WARN(adpa_pipe_enabled(dev_priv, val, pipe),
	     "PCH VGA enabled on transcoder %c, should be disabled\n",
	     pipe_name(pipe));

	reg = PCH_LVDS;
	val = I915_READ(reg);
	WARN(lvds_pipe_enabled(dev_priv, val, pipe),
	     "PCH LVDS enabled on transcoder %c, should be disabled\n",
	     pipe_name(pipe));

	assert_pch_hdmi_disabled(dev_priv, pipe, HDMIB);
	assert_pch_hdmi_disabled(dev_priv, pipe, HDMIC);
	assert_pch_hdmi_disabled(dev_priv, pipe, HDMID);
}

/**
 * intel_enable_pll - enable a PLL
 * @dev_priv: i915 private structure
 * @pipe: pipe PLL to enable
 *
 * Enable @pipe's PLL so we can start pumping pixels from a plane.  Check to
 * make sure the PLL reg is writable first though, since the panel write
 * protect mechanism may be enabled.
 *
 * Note!  This is for pre-ILK only.
 */
static void intel_enable_pll(struct drm_i915_private *dev_priv, enum pipe pipe)
{
	int reg;
	u32 val;

	/* No really, not for ILK+ */
	BUG_ON(dev_priv->info->gen >= 5);

	/* PLL is protected by panel, make sure we can write it */
	if (IS_MOBILE(dev_priv->dev) && !IS_I830(dev_priv->dev))
		assert_panel_unlocked(dev_priv, pipe);

	reg = DPLL(pipe);
	val = I915_READ(reg);
	val |= DPLL_VCO_ENABLE;

	/* We do this three times for luck */
	I915_WRITE(reg, val);
	POSTING_READ(reg);
	udelay(150); /* wait for warmup */
	I915_WRITE(reg, val);
	POSTING_READ(reg);
	udelay(150); /* wait for warmup */
	I915_WRITE(reg, val);
	POSTING_READ(reg);
	udelay(150); /* wait for warmup */
}

/**
 * intel_disable_pll - disable a PLL
 * @dev_priv: i915 private structure
 * @pipe: pipe PLL to disable
 *
 * Disable the PLL for @pipe, making sure the pipe is off first.
 *
 * Note!  This is for pre-ILK only.
 */
static void intel_disable_pll(struct drm_i915_private *dev_priv, enum pipe pipe)
{
	int reg;
	u32 val;

	/* Don't disable pipe A or pipe A PLLs if needed */
	if (pipe == PIPE_A && (dev_priv->quirks & QUIRK_PIPEA_FORCE))
		return;

	/* Make sure the pipe isn't still relying on us */
	assert_pipe_disabled(dev_priv, pipe);

	reg = DPLL(pipe);
	val = I915_READ(reg);
	val &= ~DPLL_VCO_ENABLE;
	I915_WRITE(reg, val);
	POSTING_READ(reg);
}

/**
 * intel_enable_pch_pll - enable PCH PLL
 * @dev_priv: i915 private structure
 * @pipe: pipe PLL to enable
 *
 * The PCH PLL needs to be enabled before the PCH transcoder, since it
 * drives the transcoder clock.
 */
static void intel_enable_pch_pll(struct drm_i915_private *dev_priv,
				 enum pipe pipe)
{
	int reg;
	u32 val;

	if (pipe > 1)
		return;

	/* PCH only available on ILK+ */
	BUG_ON(dev_priv->info->gen < 5);

	/* PCH refclock must be enabled first */
	assert_pch_refclk_enabled(dev_priv);

	reg = PCH_DPLL(pipe);
	val = I915_READ(reg);
	val |= DPLL_VCO_ENABLE;
	I915_WRITE(reg, val);
	POSTING_READ(reg);
	udelay(200);
}

static void intel_disable_pch_pll(struct drm_i915_private *dev_priv,
				  enum pipe pipe)
{
	int reg;
	u32 val, pll_mask = TRANSC_DPLL_ENABLE | TRANSC_DPLLB_SEL,
		pll_sel = TRANSC_DPLL_ENABLE;

	if (pipe > 1)
		return;

	/* PCH only available on ILK+ */
	BUG_ON(dev_priv->info->gen < 5);

	/* Make sure transcoder isn't still depending on us */
	assert_transcoder_disabled(dev_priv, pipe);

	if (pipe == 0)
		pll_sel |= TRANSC_DPLLA_SEL;
	else if (pipe == 1)
		pll_sel |= TRANSC_DPLLB_SEL;


	if ((I915_READ(PCH_DPLL_SEL) & pll_mask) == pll_sel)
		return;

	reg = PCH_DPLL(pipe);
	val = I915_READ(reg);
	val &= ~DPLL_VCO_ENABLE;
	I915_WRITE(reg, val);
	POSTING_READ(reg);
	udelay(200);
}

static void intel_enable_transcoder(struct drm_i915_private *dev_priv,
				    enum pipe pipe)
{
	int reg;
	u32 val, pipeconf_val;
	struct drm_crtc *crtc = dev_priv->pipe_to_crtc_mapping[pipe];

	/* PCH only available on ILK+ */
	BUG_ON(dev_priv->info->gen < 5);

	/* Make sure PCH DPLL is enabled */
	assert_pch_pll_enabled(dev_priv, pipe);

	/* FDI must be feeding us bits for PCH ports */
	assert_fdi_tx_enabled(dev_priv, pipe);
	assert_fdi_rx_enabled(dev_priv, pipe);

	reg = TRANSCONF(pipe);
	val = I915_READ(reg);
	pipeconf_val = I915_READ(PIPECONF(pipe));

	if (HAS_PCH_IBX(dev_priv->dev)) {
		/*
		 * make the BPC in transcoder be consistent with
		 * that in pipeconf reg.
		 */
		val &= ~PIPE_BPC_MASK;
		val |= pipeconf_val & PIPE_BPC_MASK;
	}

	val &= ~TRANS_INTERLACE_MASK;
	if ((pipeconf_val & PIPECONF_INTERLACE_MASK) == PIPECONF_INTERLACED_ILK)
		if (HAS_PCH_IBX(dev_priv->dev) &&
		    intel_pipe_has_type(crtc, INTEL_OUTPUT_SDVO))
			val |= TRANS_LEGACY_INTERLACED_ILK;
		else
			val |= TRANS_INTERLACED;
	else
		val |= TRANS_PROGRESSIVE;

	I915_WRITE(reg, val | TRANS_ENABLE);
	if (wait_for(I915_READ(reg) & TRANS_STATE_ENABLE, 100))
		DRM_ERROR("failed to enable transcoder %d\n", pipe);
}

static void intel_disable_transcoder(struct drm_i915_private *dev_priv,
				     enum pipe pipe)
{
	int reg;
	u32 val;

	/* FDI relies on the transcoder */
	assert_fdi_tx_disabled(dev_priv, pipe);
	assert_fdi_rx_disabled(dev_priv, pipe);

	/* Ports must be off as well */
	assert_pch_ports_disabled(dev_priv, pipe);

	reg = TRANSCONF(pipe);
	val = I915_READ(reg);
	val &= ~TRANS_ENABLE;
	I915_WRITE(reg, val);
	/* wait for PCH transcoder off, transcoder state */
	if (wait_for((I915_READ(reg) & TRANS_STATE_ENABLE) == 0, 50))
		DRM_ERROR("failed to disable transcoder %d\n", pipe);
}

/**
 * intel_enable_pipe - enable a pipe, asserting requirements
 * @dev_priv: i915 private structure
 * @pipe: pipe to enable
 * @pch_port: on ILK+, is this pipe driving a PCH port or not
 *
 * Enable @pipe, making sure that various hardware specific requirements
 * are met, if applicable, e.g. PLL enabled, LVDS pairs enabled, etc.
 *
 * @pipe should be %PIPE_A or %PIPE_B.
 *
 * Will wait until the pipe is actually running (i.e. first vblank) before
 * returning.
 */
static void intel_enable_pipe(struct drm_i915_private *dev_priv, enum pipe pipe,
			      bool pch_port)
{
	int reg;
	u32 val;

	/*
	 * A pipe without a PLL won't actually be able to drive bits from
	 * a plane.  On ILK+ the pipe PLLs are integrated, so we don't
	 * need the check.
	 */
	if (!HAS_PCH_SPLIT(dev_priv->dev))
		assert_pll_enabled(dev_priv, pipe);
	else {
		if (pch_port) {
			/* if driving the PCH, we need FDI enabled */
			assert_fdi_rx_pll_enabled(dev_priv, pipe);
			assert_fdi_tx_pll_enabled(dev_priv, pipe);
		}
		/* FIXME: assert CPU port conditions for SNB+ */
	}

	reg = PIPECONF(pipe);
	val = I915_READ(reg);
	if (val & PIPECONF_ENABLE)
		return;

	I915_WRITE(reg, val | PIPECONF_ENABLE);
	intel_wait_for_vblank(dev_priv->dev, pipe);
}

/**
 * intel_disable_pipe - disable a pipe, asserting requirements
 * @dev_priv: i915 private structure
 * @pipe: pipe to disable
 *
 * Disable @pipe, making sure that various hardware specific requirements
 * are met, if applicable, e.g. plane disabled, panel fitter off, etc.
 *
 * @pipe should be %PIPE_A or %PIPE_B.
 *
 * Will wait until the pipe has shut down before returning.
 */
static void intel_disable_pipe(struct drm_i915_private *dev_priv,
			       enum pipe pipe)
{
	int reg;
	u32 val;

	/*
	 * Make sure planes won't keep trying to pump pixels to us,
	 * or we might hang the display.
	 */
	assert_planes_disabled(dev_priv, pipe);

	/* Don't disable pipe A or pipe A PLLs if needed */
	if (pipe == PIPE_A && (dev_priv->quirks & QUIRK_PIPEA_FORCE))
		return;

	reg = PIPECONF(pipe);
	val = I915_READ(reg);
	if ((val & PIPECONF_ENABLE) == 0)
		return;

	I915_WRITE(reg, val & ~PIPECONF_ENABLE);
	intel_wait_for_pipe_off(dev_priv->dev, pipe);
}

/*
 * Plane regs are double buffered, going from enabled->disabled needs a
 * trigger in order to latch.  The display address reg provides this.
 */
static void intel_flush_display_plane(struct drm_i915_private *dev_priv,
				      enum plane plane)
{
	I915_WRITE(DSPADDR(plane), I915_READ(DSPADDR(plane)));
	I915_WRITE(DSPSURF(plane), I915_READ(DSPSURF(plane)));
}

/**
 * intel_enable_plane - enable a display plane on a given pipe
 * @dev_priv: i915 private structure
 * @plane: plane to enable
 * @pipe: pipe being fed
 *
 * Enable @plane on @pipe, making sure that @pipe is running first.
 */
static void intel_enable_plane(struct drm_i915_private *dev_priv,
			       enum plane plane, enum pipe pipe)
{
	int reg;
	u32 val;

	/* If the pipe isn't enabled, we can't pump pixels and may hang */
	assert_pipe_enabled(dev_priv, pipe);

	reg = DSPCNTR(plane);
	val = I915_READ(reg);
	if (val & DISPLAY_PLANE_ENABLE)
		return;

	I915_WRITE(reg, val | DISPLAY_PLANE_ENABLE);
	intel_flush_display_plane(dev_priv, plane);
	intel_wait_for_vblank(dev_priv->dev, pipe);
}

/**
 * intel_disable_plane - disable a display plane
 * @dev_priv: i915 private structure
 * @plane: plane to disable
 * @pipe: pipe consuming the data
 *
 * Disable @plane; should be an independent operation.
 */
static void intel_disable_plane(struct drm_i915_private *dev_priv,
				enum plane plane, enum pipe pipe)
{
	int reg;
	u32 val;

	reg = DSPCNTR(plane);
	val = I915_READ(reg);
	if ((val & DISPLAY_PLANE_ENABLE) == 0)
		return;

	I915_WRITE(reg, val & ~DISPLAY_PLANE_ENABLE);
	intel_flush_display_plane(dev_priv, plane);
	intel_wait_for_vblank(dev_priv->dev, pipe);
}

static void disable_pch_dp(struct drm_i915_private *dev_priv,
			   enum pipe pipe, int reg, u32 port_sel)
{
	u32 val = I915_READ(reg);
	if (dp_pipe_enabled(dev_priv, pipe, port_sel, val)) {
		DRM_DEBUG_KMS("Disabling pch dp %x on pipe %d\n", reg, pipe);
		I915_WRITE(reg, val & ~DP_PORT_EN);
	}
}

static void disable_pch_hdmi(struct drm_i915_private *dev_priv,
			     enum pipe pipe, int reg)
{
	u32 val = I915_READ(reg);
	if (hdmi_pipe_enabled(dev_priv, val, pipe)) {
		DRM_DEBUG_KMS("Disabling pch HDMI %x on pipe %d\n",
			      reg, pipe);
		I915_WRITE(reg, val & ~PORT_ENABLE);
	}
}

/* Disable any ports connected to this transcoder */
static void intel_disable_pch_ports(struct drm_i915_private *dev_priv,
				    enum pipe pipe)
{
	u32 reg, val;

	val = I915_READ(PCH_PP_CONTROL);
	I915_WRITE(PCH_PP_CONTROL, val | PANEL_UNLOCK_REGS);

	disable_pch_dp(dev_priv, pipe, PCH_DP_B, TRANS_DP_PORT_SEL_B);
	disable_pch_dp(dev_priv, pipe, PCH_DP_C, TRANS_DP_PORT_SEL_C);
	disable_pch_dp(dev_priv, pipe, PCH_DP_D, TRANS_DP_PORT_SEL_D);

	reg = PCH_ADPA;
	val = I915_READ(reg);
	if (adpa_pipe_enabled(dev_priv, val, pipe))
		I915_WRITE(reg, val & ~ADPA_DAC_ENABLE);

	reg = PCH_LVDS;
	val = I915_READ(reg);
	if (lvds_pipe_enabled(dev_priv, val, pipe)) {
		DRM_DEBUG_KMS("disable lvds on pipe %d val 0x%08x\n", pipe, val);
		I915_WRITE(reg, val & ~LVDS_PORT_EN);
		POSTING_READ(reg);
		udelay(100);
	}

	disable_pch_hdmi(dev_priv, pipe, HDMIB);
	disable_pch_hdmi(dev_priv, pipe, HDMIC);
	disable_pch_hdmi(dev_priv, pipe, HDMID);
}

static void i8xx_disable_fbc(struct drm_device *dev)
{
	struct drm_i915_private *dev_priv = dev->dev_private;
	u32 fbc_ctl;

	/* Disable compression */
	fbc_ctl = I915_READ(FBC_CONTROL);
	if ((fbc_ctl & FBC_CTL_EN) == 0)
		return;

	fbc_ctl &= ~FBC_CTL_EN;
	I915_WRITE(FBC_CONTROL, fbc_ctl);

	/* Wait for compressing bit to clear */
	if (wait_for((I915_READ(FBC_STATUS) & FBC_STAT_COMPRESSING) == 0, 10)) {
		DRM_DEBUG_KMS("FBC idle timed out\n");
		return;
	}

	DRM_DEBUG_KMS("disabled FBC\n");
}

static void i8xx_enable_fbc(struct drm_crtc *crtc, unsigned long interval)
{
	struct drm_device *dev = crtc->dev;
	struct drm_i915_private *dev_priv = dev->dev_private;
	struct drm_framebuffer *fb = crtc->fb;
	struct intel_framebuffer *intel_fb = to_intel_framebuffer(fb);
	struct drm_i915_gem_object *obj = intel_fb->obj;
	struct intel_crtc *intel_crtc = to_intel_crtc(crtc);
	int cfb_pitch;
	int plane, i;
	u32 fbc_ctl, fbc_ctl2;

	cfb_pitch = dev_priv->cfb_size / FBC_LL_SIZE;
	if (fb->pitches[0] < cfb_pitch)
		cfb_pitch = fb->pitches[0];

	/* FBC_CTL wants 64B units */
	cfb_pitch = (cfb_pitch / 64) - 1;
	plane = intel_crtc->plane == 0 ? FBC_CTL_PLANEA : FBC_CTL_PLANEB;

	/* Clear old tags */
	for (i = 0; i < (FBC_LL_SIZE / 32) + 1; i++)
		I915_WRITE(FBC_TAG + (i * 4), 0);

	/* Set it up... */
	fbc_ctl2 = FBC_CTL_FENCE_DBL | FBC_CTL_IDLE_IMM | FBC_CTL_CPU_FENCE;
	fbc_ctl2 |= plane;
	I915_WRITE(FBC_CONTROL2, fbc_ctl2);
	I915_WRITE(FBC_FENCE_OFF, crtc->y);

	/* enable it... */
	fbc_ctl = FBC_CTL_EN | FBC_CTL_PERIODIC;
	if (IS_I945GM(dev))
		fbc_ctl |= FBC_CTL_C3_IDLE; /* 945 needs special SR handling */
	fbc_ctl |= (cfb_pitch & 0xff) << FBC_CTL_STRIDE_SHIFT;
	fbc_ctl |= (interval & 0x2fff) << FBC_CTL_INTERVAL_SHIFT;
	fbc_ctl |= obj->fence_reg;
	I915_WRITE(FBC_CONTROL, fbc_ctl);

	DRM_DEBUG_KMS("enabled FBC, pitch %d, yoff %d, plane %d, ",
		      cfb_pitch, crtc->y, intel_crtc->plane);
}

static bool i8xx_fbc_enabled(struct drm_device *dev)
{
	struct drm_i915_private *dev_priv = dev->dev_private;

	return I915_READ(FBC_CONTROL) & FBC_CTL_EN;
}

static void g4x_enable_fbc(struct drm_crtc *crtc, unsigned long interval)
{
	struct drm_device *dev = crtc->dev;
	struct drm_i915_private *dev_priv = dev->dev_private;
	struct drm_framebuffer *fb = crtc->fb;
	struct intel_framebuffer *intel_fb = to_intel_framebuffer(fb);
	struct drm_i915_gem_object *obj = intel_fb->obj;
	struct intel_crtc *intel_crtc = to_intel_crtc(crtc);
	int plane = intel_crtc->plane == 0 ? DPFC_CTL_PLANEA : DPFC_CTL_PLANEB;
	unsigned long stall_watermark = 200;
	u32 dpfc_ctl;

	dpfc_ctl = plane | DPFC_SR_EN | DPFC_CTL_LIMIT_1X;
	dpfc_ctl |= DPFC_CTL_FENCE_EN | obj->fence_reg;
	I915_WRITE(DPFC_CHICKEN, DPFC_HT_MODIFY);

	I915_WRITE(DPFC_RECOMP_CTL, DPFC_RECOMP_STALL_EN |
		   (stall_watermark << DPFC_RECOMP_STALL_WM_SHIFT) |
		   (interval << DPFC_RECOMP_TIMER_COUNT_SHIFT));
	I915_WRITE(DPFC_FENCE_YOFF, crtc->y);

	/* enable it... */
	I915_WRITE(DPFC_CONTROL, I915_READ(DPFC_CONTROL) | DPFC_CTL_EN);

	DRM_DEBUG_KMS("enabled fbc on plane %d\n", intel_crtc->plane);
}

static void g4x_disable_fbc(struct drm_device *dev)
{
	struct drm_i915_private *dev_priv = dev->dev_private;
	u32 dpfc_ctl;

	/* Disable compression */
	dpfc_ctl = I915_READ(DPFC_CONTROL);
	if (dpfc_ctl & DPFC_CTL_EN) {
		dpfc_ctl &= ~DPFC_CTL_EN;
		I915_WRITE(DPFC_CONTROL, dpfc_ctl);

		DRM_DEBUG_KMS("disabled FBC\n");
	}
}

static bool g4x_fbc_enabled(struct drm_device *dev)
{
	struct drm_i915_private *dev_priv = dev->dev_private;

	return I915_READ(DPFC_CONTROL) & DPFC_CTL_EN;
}

static void sandybridge_blit_fbc_update(struct drm_device *dev)
{
	struct drm_i915_private *dev_priv = dev->dev_private;
	u32 blt_ecoskpd;

	/* Make sure blitter notifies FBC of writes */
	gen6_gt_force_wake_get(dev_priv);
	blt_ecoskpd = I915_READ(GEN6_BLITTER_ECOSKPD);
	blt_ecoskpd |= GEN6_BLITTER_FBC_NOTIFY <<
		GEN6_BLITTER_LOCK_SHIFT;
	I915_WRITE(GEN6_BLITTER_ECOSKPD, blt_ecoskpd);
	blt_ecoskpd |= GEN6_BLITTER_FBC_NOTIFY;
	I915_WRITE(GEN6_BLITTER_ECOSKPD, blt_ecoskpd);
	blt_ecoskpd &= ~(GEN6_BLITTER_FBC_NOTIFY <<
			 GEN6_BLITTER_LOCK_SHIFT);
	I915_WRITE(GEN6_BLITTER_ECOSKPD, blt_ecoskpd);
	POSTING_READ(GEN6_BLITTER_ECOSKPD);
	gen6_gt_force_wake_put(dev_priv);
}

static void ironlake_enable_fbc(struct drm_crtc *crtc, unsigned long interval)
{
	struct drm_device *dev = crtc->dev;
	struct drm_i915_private *dev_priv = dev->dev_private;
	struct drm_framebuffer *fb = crtc->fb;
	struct intel_framebuffer *intel_fb = to_intel_framebuffer(fb);
	struct drm_i915_gem_object *obj = intel_fb->obj;
	struct intel_crtc *intel_crtc = to_intel_crtc(crtc);
	int plane = intel_crtc->plane == 0 ? DPFC_CTL_PLANEA : DPFC_CTL_PLANEB;
	unsigned long stall_watermark = 200;
	u32 dpfc_ctl;

	dpfc_ctl = I915_READ(ILK_DPFC_CONTROL);
	dpfc_ctl &= DPFC_RESERVED;
	dpfc_ctl |= (plane | DPFC_CTL_LIMIT_1X);
	/* Set persistent mode for front-buffer rendering, ala X. */
	dpfc_ctl |= DPFC_CTL_PERSISTENT_MODE;
	dpfc_ctl |= (DPFC_CTL_FENCE_EN | obj->fence_reg);
	I915_WRITE(ILK_DPFC_CHICKEN, DPFC_HT_MODIFY);

	I915_WRITE(ILK_DPFC_RECOMP_CTL, DPFC_RECOMP_STALL_EN |
		   (stall_watermark << DPFC_RECOMP_STALL_WM_SHIFT) |
		   (interval << DPFC_RECOMP_TIMER_COUNT_SHIFT));
	I915_WRITE(ILK_DPFC_FENCE_YOFF, crtc->y);
	I915_WRITE(ILK_FBC_RT_BASE, obj->gtt_offset | ILK_FBC_RT_VALID);
	/* enable it... */
	I915_WRITE(ILK_DPFC_CONTROL, dpfc_ctl | DPFC_CTL_EN);

	if (IS_GEN6(dev)) {
		I915_WRITE(SNB_DPFC_CTL_SA,
			   SNB_CPU_FENCE_ENABLE | obj->fence_reg);
		I915_WRITE(DPFC_CPU_FENCE_OFFSET, crtc->y);
		sandybridge_blit_fbc_update(dev);
	}

	DRM_DEBUG_KMS("enabled fbc on plane %d\n", intel_crtc->plane);
}

static void ironlake_disable_fbc(struct drm_device *dev)
{
	struct drm_i915_private *dev_priv = dev->dev_private;
	u32 dpfc_ctl;

	/* Disable compression */
	dpfc_ctl = I915_READ(ILK_DPFC_CONTROL);
	if (dpfc_ctl & DPFC_CTL_EN) {
		dpfc_ctl &= ~DPFC_CTL_EN;
		I915_WRITE(ILK_DPFC_CONTROL, dpfc_ctl);

		DRM_DEBUG_KMS("disabled FBC\n");
	}
}

static bool ironlake_fbc_enabled(struct drm_device *dev)
{
	struct drm_i915_private *dev_priv = dev->dev_private;

	return I915_READ(ILK_DPFC_CONTROL) & DPFC_CTL_EN;
}

bool intel_fbc_enabled(struct drm_device *dev)
{
	struct drm_i915_private *dev_priv = dev->dev_private;

	if (!dev_priv->display.fbc_enabled)
		return false;

	return dev_priv->display.fbc_enabled(dev);
}

static void intel_fbc_work_fn(struct work_struct *__work)
{
	struct intel_fbc_work *work =
		container_of(to_delayed_work(__work),
			     struct intel_fbc_work, work);
	struct drm_device *dev = work->crtc->dev;
	struct drm_i915_private *dev_priv = dev->dev_private;

	mutex_lock(&dev->struct_mutex);
	if (work == dev_priv->fbc_work) {
		/* Double check that we haven't switched fb without cancelling
		 * the prior work.
		 */
		if (work->crtc->fb == work->fb) {
			dev_priv->display.enable_fbc(work->crtc,
						     work->interval);

			dev_priv->cfb_plane = to_intel_crtc(work->crtc)->plane;
			dev_priv->cfb_fb = work->crtc->fb->base.id;
			dev_priv->cfb_y = work->crtc->y;
		}

		dev_priv->fbc_work = NULL;
	}
	mutex_unlock(&dev->struct_mutex);

	kfree(work);
}

static void intel_cancel_fbc_work(struct drm_i915_private *dev_priv)
{
	if (dev_priv->fbc_work == NULL)
		return;

	DRM_DEBUG_KMS("cancelling pending FBC enable\n");

	/* Synchronisation is provided by struct_mutex and checking of
	 * dev_priv->fbc_work, so we can perform the cancellation
	 * entirely asynchronously.
	 */
	if (cancel_delayed_work(&dev_priv->fbc_work->work))
		/* tasklet was killed before being run, clean up */
		kfree(dev_priv->fbc_work);

	/* Mark the work as no longer wanted so that if it does
	 * wake-up (because the work was already running and waiting
	 * for our mutex), it will discover that is no longer
	 * necessary to run.
	 */
	dev_priv->fbc_work = NULL;
}

static void intel_enable_fbc(struct drm_crtc *crtc, unsigned long interval)
{
	struct intel_fbc_work *work;
	struct drm_device *dev = crtc->dev;
	struct drm_i915_private *dev_priv = dev->dev_private;

	if (!dev_priv->display.enable_fbc)
		return;

	intel_cancel_fbc_work(dev_priv);

	work = kzalloc(sizeof *work, GFP_KERNEL);
	if (work == NULL) {
		dev_priv->display.enable_fbc(crtc, interval);
		return;
	}

	work->crtc = crtc;
	work->fb = crtc->fb;
	work->interval = interval;
	INIT_DELAYED_WORK(&work->work, intel_fbc_work_fn);

	dev_priv->fbc_work = work;

	DRM_DEBUG_KMS("scheduling delayed FBC enable\n");

	/* Delay the actual enabling to let pageflipping cease and the
	 * display to settle before starting the compression. Note that
	 * this delay also serves a second purpose: it allows for a
	 * vblank to pass after disabling the FBC before we attempt
	 * to modify the control registers.
	 *
	 * A more complicated solution would involve tracking vblanks
	 * following the termination of the page-flipping sequence
	 * and indeed performing the enable as a co-routine and not
	 * waiting synchronously upon the vblank.
	 */
	schedule_delayed_work(&work->work, msecs_to_jiffies(50));
}

void intel_disable_fbc(struct drm_device *dev)
{
	struct drm_i915_private *dev_priv = dev->dev_private;

	intel_cancel_fbc_work(dev_priv);

	if (!dev_priv->display.disable_fbc)
		return;

	dev_priv->display.disable_fbc(dev);
	dev_priv->cfb_plane = -1;
}

/**
 * intel_update_fbc - enable/disable FBC as needed
 * @dev: the drm_device
 *
 * Set up the framebuffer compression hardware at mode set time.  We
 * enable it if possible:
 *   - plane A only (on pre-965)
 *   - no pixel mulitply/line duplication
 *   - no alpha buffer discard
 *   - no dual wide
 *   - framebuffer <= 2048 in width, 1536 in height
 *
 * We can't assume that any compression will take place (worst case),
 * so the compressed buffer has to be the same size as the uncompressed
 * one.  It also must reside (along with the line length buffer) in
 * stolen memory.
 *
 * We need to enable/disable FBC on a global basis.
 */
static void intel_update_fbc(struct drm_device *dev)
{
	struct drm_i915_private *dev_priv = dev->dev_private;
	struct drm_crtc *crtc = NULL, *tmp_crtc;
	struct intel_crtc *intel_crtc;
	struct drm_framebuffer *fb;
	struct intel_framebuffer *intel_fb;
	struct drm_i915_gem_object *obj;
	int enable_fbc;

	DRM_DEBUG_KMS("\n");

	if (!i915_powersave)
		return;

	if (!I915_HAS_FBC(dev))
		return;

	/*
	 * If FBC is already on, we just have to verify that we can
	 * keep it that way...
	 * Need to disable if:
	 *   - more than one pipe is active
	 *   - changing FBC params (stride, fence, mode)
	 *   - new fb is too large to fit in compressed buffer
	 *   - going to an unsupported config (interlace, pixel multiply, etc.)
	 */
	list_for_each_entry(tmp_crtc, &dev->mode_config.crtc_list, head) {
		if (tmp_crtc->enabled && tmp_crtc->fb) {
			if (crtc) {
				DRM_DEBUG_KMS("more than one pipe active, disabling compression\n");
				dev_priv->no_fbc_reason = FBC_MULTIPLE_PIPES;
				goto out_disable;
			}
			crtc = tmp_crtc;
		}
	}

	if (!crtc || crtc->fb == NULL) {
		DRM_DEBUG_KMS("no output, disabling\n");
		dev_priv->no_fbc_reason = FBC_NO_OUTPUT;
		goto out_disable;
	}

	intel_crtc = to_intel_crtc(crtc);
	fb = crtc->fb;
	intel_fb = to_intel_framebuffer(fb);
	obj = intel_fb->obj;

	enable_fbc = i915_enable_fbc;
	if (enable_fbc < 0) {
		DRM_DEBUG_KMS("fbc set to per-chip default\n");
		enable_fbc = 1;
		if (INTEL_INFO(dev)->gen <= 6)
			enable_fbc = 0;
	}
	if (!enable_fbc) {
		DRM_DEBUG_KMS("fbc disabled per module param\n");
		dev_priv->no_fbc_reason = FBC_MODULE_PARAM;
		goto out_disable;
	}
	if (intel_fb->obj->base.size > dev_priv->cfb_size) {
		DRM_DEBUG_KMS("framebuffer too large, disabling "
			      "compression\n");
		dev_priv->no_fbc_reason = FBC_STOLEN_TOO_SMALL;
		goto out_disable;
	}
	if ((crtc->mode.flags & DRM_MODE_FLAG_INTERLACE) ||
	    (crtc->mode.flags & DRM_MODE_FLAG_DBLSCAN)) {
		DRM_DEBUG_KMS("mode incompatible with compression, "
			      "disabling\n");
		dev_priv->no_fbc_reason = FBC_UNSUPPORTED_MODE;
		goto out_disable;
	}
	if ((crtc->mode.hdisplay > 2048) ||
	    (crtc->mode.vdisplay > 1536)) {
		DRM_DEBUG_KMS("mode too large for compression, disabling\n");
		dev_priv->no_fbc_reason = FBC_MODE_TOO_LARGE;
		goto out_disable;
	}
	if ((IS_I915GM(dev) || IS_I945GM(dev)) && intel_crtc->plane != 0) {
		DRM_DEBUG_KMS("plane not 0, disabling compression\n");
		dev_priv->no_fbc_reason = FBC_BAD_PLANE;
		goto out_disable;
	}

	/* The use of a CPU fence is mandatory in order to detect writes
	 * by the CPU to the scanout and trigger updates to the FBC.
	 */
	if (obj->tiling_mode != I915_TILING_X ||
	    obj->fence_reg == I915_FENCE_REG_NONE) {
		DRM_DEBUG_KMS("framebuffer not tiled or fenced, disabling compression\n");
		dev_priv->no_fbc_reason = FBC_NOT_TILED;
		goto out_disable;
	}

	/* If the kernel debugger is active, always disable compression */
	if (in_dbg_master())
		goto out_disable;

	/* If the scanout has not changed, don't modify the FBC settings.
	 * Note that we make the fundamental assumption that the fb->obj
	 * cannot be unpinned (and have its GTT offset and fence revoked)
	 * without first being decoupled from the scanout and FBC disabled.
	 */
	if (dev_priv->cfb_plane == intel_crtc->plane &&
	    dev_priv->cfb_fb == fb->base.id &&
	    dev_priv->cfb_y == crtc->y)
		return;

	if (intel_fbc_enabled(dev)) {
		/* We update FBC along two paths, after changing fb/crtc
		 * configuration (modeswitching) and after page-flipping
		 * finishes. For the latter, we know that not only did
		 * we disable the FBC at the start of the page-flip
		 * sequence, but also more than one vblank has passed.
		 *
		 * For the former case of modeswitching, it is possible
		 * to switch between two FBC valid configurations
		 * instantaneously so we do need to disable the FBC
		 * before we can modify its control registers. We also
		 * have to wait for the next vblank for that to take
		 * effect. However, since we delay enabling FBC we can
		 * assume that a vblank has passed since disabling and
		 * that we can safely alter the registers in the deferred
		 * callback.
		 *
		 * In the scenario that we go from a valid to invalid
		 * and then back to valid FBC configuration we have
		 * no strict enforcement that a vblank occurred since
		 * disabling the FBC. However, along all current pipe
		 * disabling paths we do need to wait for a vblank at
		 * some point. And we wait before enabling FBC anyway.
		 */
		DRM_DEBUG_KMS("disabling active FBC for update\n");
		intel_disable_fbc(dev);
	}

	intel_enable_fbc(crtc, 500);
	return;

out_disable:
	/* Multiple disables should be harmless */
	if (intel_fbc_enabled(dev)) {
		DRM_DEBUG_KMS("unsupported config, disabling FBC\n");
		intel_disable_fbc(dev);
	}
}

int
intel_pin_and_fence_fb_obj(struct drm_device *dev,
			   struct drm_i915_gem_object *obj,
			   struct intel_ring_buffer *pipelined)
{
	struct drm_i915_private *dev_priv = dev->dev_private;
	u32 alignment;
	int ret;

	switch (obj->tiling_mode) {
	case I915_TILING_NONE:
		if (IS_BROADWATER(dev) || IS_CRESTLINE(dev))
			alignment = 128 * 1024;
		else if (INTEL_INFO(dev)->gen >= 4)
			alignment = 4 * 1024;
		else
			alignment = 64 * 1024;
		break;
	case I915_TILING_X:
		/* pin() will align the object as required by fence */
		alignment = 0;
		break;
	case I915_TILING_Y:
		/* FIXME: Is this true? */
		DRM_ERROR("Y tiled not allowed for scan out buffers\n");
		return -EINVAL;
	default:
		BUG();
	}

	dev_priv->mm.interruptible = false;
	ret = i915_gem_object_pin_to_display_plane(obj, alignment, pipelined);
	if (ret)
		goto err_interruptible;

	/* Install a fence for tiled scan-out. Pre-i965 always needs a
	 * fence, whereas 965+ only requires a fence if using
	 * framebuffer compression.  For simplicity, we always install
	 * a fence as the cost is not that onerous.
	 */
	if (obj->tiling_mode != I915_TILING_NONE) {
		ret = i915_gem_object_get_fence(obj, pipelined);
		if (ret)
			goto err_unpin;

		i915_gem_object_pin_fence(obj);
	}

	dev_priv->mm.interruptible = true;
	return 0;

err_unpin:
	i915_gem_object_unpin(obj);
err_interruptible:
	dev_priv->mm.interruptible = true;
	return ret;
}

void intel_unpin_fb_obj(struct drm_i915_gem_object *obj)
{
	i915_gem_object_unpin_fence(obj);
	i915_gem_object_unpin(obj);
}

static int i9xx_update_plane(struct drm_crtc *crtc, struct drm_framebuffer *fb,
			     int x, int y)
{
	struct drm_device *dev = crtc->dev;
	struct drm_i915_private *dev_priv = dev->dev_private;
	struct intel_crtc *intel_crtc = to_intel_crtc(crtc);
	struct intel_framebuffer *intel_fb;
	struct drm_i915_gem_object *obj;
	int plane = intel_crtc->plane;
	unsigned long Start, Offset;
	u32 dspcntr;
	u32 reg;

	switch (plane) {
	case 0:
	case 1:
		break;
	default:
		DRM_ERROR("Can't update plane %d in SAREA\n", plane);
		return -EINVAL;
	}

	intel_fb = to_intel_framebuffer(fb);
	obj = intel_fb->obj;

	reg = DSPCNTR(plane);
	dspcntr = I915_READ(reg);
	/* Mask out pixel format bits in case we change it */
	dspcntr &= ~DISPPLANE_PIXFORMAT_MASK;
	switch (fb->bits_per_pixel) {
	case 8:
		dspcntr |= DISPPLANE_8BPP;
		break;
	case 16:
		if (fb->depth == 15)
			dspcntr |= DISPPLANE_15_16BPP;
		else
			dspcntr |= DISPPLANE_16BPP;
		break;
	case 24:
	case 32:
		dspcntr |= DISPPLANE_32BPP_NO_ALPHA;
		break;
	default:
		DRM_ERROR("Unknown color depth %d\n", fb->bits_per_pixel);
		return -EINVAL;
	}
	if (INTEL_INFO(dev)->gen >= 4) {
		if (obj->tiling_mode != I915_TILING_NONE)
			dspcntr |= DISPPLANE_TILED;
		else
			dspcntr &= ~DISPPLANE_TILED;
	}

	I915_WRITE(reg, dspcntr);

	Start = obj->gtt_offset;
	Offset = y * fb->pitches[0] + x * (fb->bits_per_pixel / 8);

	DRM_DEBUG_KMS("Writing base %08lX %08lX %d %d %d\n",
		      Start, Offset, x, y, fb->pitches[0]);
	I915_WRITE(DSPSTRIDE(plane), fb->pitches[0]);
	if (INTEL_INFO(dev)->gen >= 4) {
		I915_WRITE(DSPSURF(plane), Start);
		I915_WRITE(DSPTILEOFF(plane), (y << 16) | x);
		I915_WRITE(DSPADDR(plane), Offset);
	} else
		I915_WRITE(DSPADDR(plane), Start + Offset);
	POSTING_READ(reg);

	return 0;
}

static int ironlake_update_plane(struct drm_crtc *crtc,
				 struct drm_framebuffer *fb, int x, int y)
{
	struct drm_device *dev = crtc->dev;
	struct drm_i915_private *dev_priv = dev->dev_private;
	struct intel_crtc *intel_crtc = to_intel_crtc(crtc);
	struct intel_framebuffer *intel_fb;
	struct drm_i915_gem_object *obj;
	int plane = intel_crtc->plane;
	unsigned long Start, Offset;
	u32 dspcntr;
	u32 reg;

	switch (plane) {
	case 0:
	case 1:
	case 2:
		break;
	default:
		DRM_ERROR("Can't update plane %d in SAREA\n", plane);
		return -EINVAL;
	}

	intel_fb = to_intel_framebuffer(fb);
	obj = intel_fb->obj;

	reg = DSPCNTR(plane);
	dspcntr = I915_READ(reg);
	/* Mask out pixel format bits in case we change it */
	dspcntr &= ~DISPPLANE_PIXFORMAT_MASK;
	switch (fb->bits_per_pixel) {
	case 8:
		dspcntr |= DISPPLANE_8BPP;
		break;
	case 16:
		if (fb->depth != 16)
			return -EINVAL;

		dspcntr |= DISPPLANE_16BPP;
		break;
	case 24:
	case 32:
		if (fb->depth == 24)
			dspcntr |= DISPPLANE_32BPP_NO_ALPHA;
		else if (fb->depth == 30)
			dspcntr |= DISPPLANE_32BPP_30BIT_NO_ALPHA;
		else
			return -EINVAL;
		break;
	default:
		DRM_ERROR("Unknown color depth %d\n", fb->bits_per_pixel);
		return -EINVAL;
	}

	if (obj->tiling_mode != I915_TILING_NONE)
		dspcntr |= DISPPLANE_TILED;
	else
		dspcntr &= ~DISPPLANE_TILED;

	/* must disable */
	dspcntr |= DISPPLANE_TRICKLE_FEED_DISABLE;

	I915_WRITE(reg, dspcntr);

	Start = obj->gtt_offset;
	Offset = y * fb->pitches[0] + x * (fb->bits_per_pixel / 8);

	DRM_DEBUG_KMS("Writing base %08lX %08lX %d %d %d\n",
		      Start, Offset, x, y, fb->pitches[0]);
	I915_WRITE(DSPSTRIDE(plane), fb->pitches[0]);
	I915_WRITE(DSPSURF(plane), Start);
	I915_WRITE(DSPTILEOFF(plane), (y << 16) | x);
	I915_WRITE(DSPADDR(plane), Offset);
	POSTING_READ(reg);

	return 0;
}

/* Assume fb object is pinned & idle & fenced and just update base pointers */
static int
intel_pipe_set_base_atomic(struct drm_crtc *crtc, struct drm_framebuffer *fb,
			   int x, int y, enum mode_set_atomic state)
{
	struct drm_device *dev = crtc->dev;
	struct drm_i915_private *dev_priv = dev->dev_private;
	int ret;

	ret = dev_priv->display.update_plane(crtc, fb, x, y);
	if (ret)
		return ret;

	intel_update_fbc(dev);
	intel_increase_pllclock(crtc);

	return 0;
}

static int
intel_pipe_set_base(struct drm_crtc *crtc, int x, int y,
		    struct drm_framebuffer *old_fb)
{
	struct drm_device *dev = crtc->dev;
	struct drm_i915_master_private *master_priv;
	struct intel_crtc *intel_crtc = to_intel_crtc(crtc);
	int ret;

	/* no fb bound */
	if (!crtc->fb) {
		DRM_ERROR("No FB bound\n");
		return 0;
	}

	switch (intel_crtc->plane) {
	case 0:
	case 1:
		break;
	case 2:
		if (IS_IVYBRIDGE(dev))
			break;
		/* fall through otherwise */
	default:
		DRM_ERROR("no plane for crtc\n");
		return -EINVAL;
	}

	mutex_lock(&dev->struct_mutex);
	ret = intel_pin_and_fence_fb_obj(dev,
					 to_intel_framebuffer(crtc->fb)->obj,
					 NULL);
	if (ret != 0) {
		mutex_unlock(&dev->struct_mutex);
		DRM_ERROR("pin & fence failed\n");
		return ret;
	}

	if (old_fb) {
		struct drm_i915_private *dev_priv = dev->dev_private;
		struct drm_i915_gem_object *obj = to_intel_framebuffer(old_fb)->obj;

		wait_event(dev_priv->pending_flip_queue,
			   atomic_read(&dev_priv->mm.wedged) ||
			   atomic_read(&obj->pending_flip) == 0);

		/* Big Hammer, we also need to ensure that any pending
		 * MI_WAIT_FOR_EVENT inside a user batch buffer on the
		 * current scanout is retired before unpinning the old
		 * framebuffer.
		 *
		 * This should only fail upon a hung GPU, in which case we
		 * can safely continue.
		 */
		ret = i915_gem_object_finish_gpu(obj);
		(void) ret;
	}

	ret = intel_pipe_set_base_atomic(crtc, crtc->fb, x, y,
					 LEAVE_ATOMIC_MODE_SET);
	if (ret) {
		intel_unpin_fb_obj(to_intel_framebuffer(crtc->fb)->obj);
		mutex_unlock(&dev->struct_mutex);
		DRM_ERROR("failed to update base address\n");
		return ret;
	}

	if (old_fb) {
		intel_wait_for_vblank(dev, intel_crtc->pipe);
		intel_unpin_fb_obj(to_intel_framebuffer(old_fb)->obj);
	}

	mutex_unlock(&dev->struct_mutex);

	if (!dev->primary->master)
		return 0;

	master_priv = dev->primary->master->driver_priv;
	if (!master_priv->sarea_priv)
		return 0;

	if (intel_crtc->pipe) {
		master_priv->sarea_priv->pipeB_x = x;
		master_priv->sarea_priv->pipeB_y = y;
	} else {
		master_priv->sarea_priv->pipeA_x = x;
		master_priv->sarea_priv->pipeA_y = y;
	}

	return 0;
}

static void ironlake_set_pll_edp(struct drm_crtc *crtc, int clock)
{
	struct drm_device *dev = crtc->dev;
	struct drm_i915_private *dev_priv = dev->dev_private;
	u32 dpa_ctl;

	DRM_DEBUG_KMS("eDP PLL enable for clock %d\n", clock);
	dpa_ctl = I915_READ(DP_A);
	dpa_ctl &= ~DP_PLL_FREQ_MASK;

	if (clock < 200000) {
		u32 temp;
		dpa_ctl |= DP_PLL_FREQ_160MHZ;
		/* workaround for 160Mhz:
		   1) program 0x4600c bits 15:0 = 0x8124
		   2) program 0x46010 bit 0 = 1
		   3) program 0x46034 bit 24 = 1
		   4) program 0x64000 bit 14 = 1
		   */
		temp = I915_READ(0x4600c);
		temp &= 0xffff0000;
		I915_WRITE(0x4600c, temp | 0x8124);

		temp = I915_READ(0x46010);
		I915_WRITE(0x46010, temp | 1);

		temp = I915_READ(0x46034);
		I915_WRITE(0x46034, temp | (1 << 24));
	} else {
		dpa_ctl |= DP_PLL_FREQ_270MHZ;
	}
	I915_WRITE(DP_A, dpa_ctl);

	POSTING_READ(DP_A);
	udelay(500);
}

static void intel_fdi_normal_train(struct drm_crtc *crtc)
{
	struct drm_device *dev = crtc->dev;
	struct drm_i915_private *dev_priv = dev->dev_private;
	struct intel_crtc *intel_crtc = to_intel_crtc(crtc);
	int pipe = intel_crtc->pipe;
	u32 reg, temp;

	/* enable normal train */
	reg = FDI_TX_CTL(pipe);
	temp = I915_READ(reg);
	if (IS_IVYBRIDGE(dev)) {
		temp &= ~FDI_LINK_TRAIN_NONE_IVB;
		temp |= FDI_LINK_TRAIN_NONE_IVB | FDI_TX_ENHANCE_FRAME_ENABLE;
	} else {
		temp &= ~FDI_LINK_TRAIN_NONE;
		temp |= FDI_LINK_TRAIN_NONE | FDI_TX_ENHANCE_FRAME_ENABLE;
	}
	I915_WRITE(reg, temp);

	reg = FDI_RX_CTL(pipe);
	temp = I915_READ(reg);
	if (HAS_PCH_CPT(dev)) {
		temp &= ~FDI_LINK_TRAIN_PATTERN_MASK_CPT;
		temp |= FDI_LINK_TRAIN_NORMAL_CPT;
	} else {
		temp &= ~FDI_LINK_TRAIN_NONE;
		temp |= FDI_LINK_TRAIN_NONE;
	}
	I915_WRITE(reg, temp | FDI_RX_ENHANCE_FRAME_ENABLE);

	/* wait one idle pattern time */
	POSTING_READ(reg);
	udelay(1000);

	/* IVB wants error correction enabled */
	if (IS_IVYBRIDGE(dev))
		I915_WRITE(reg, I915_READ(reg) | FDI_FS_ERRC_ENABLE |
			   FDI_FE_ERRC_ENABLE);
}

static void cpt_phase_pointer_enable(struct drm_device *dev, int pipe)
{
	struct drm_i915_private *dev_priv = dev->dev_private;
	u32 flags = I915_READ(SOUTH_CHICKEN1);

	flags |= FDI_PHASE_SYNC_OVR(pipe);
	I915_WRITE(SOUTH_CHICKEN1, flags); /* once to unlock... */
	flags |= FDI_PHASE_SYNC_EN(pipe);
	I915_WRITE(SOUTH_CHICKEN1, flags); /* then again to enable */
	POSTING_READ(SOUTH_CHICKEN1);
}

/* The FDI link training functions for ILK/Ibexpeak. */
static void ironlake_fdi_link_train(struct drm_crtc *crtc)
{
	struct drm_device *dev = crtc->dev;
	struct drm_i915_private *dev_priv = dev->dev_private;
	struct intel_crtc *intel_crtc = to_intel_crtc(crtc);
	int pipe = intel_crtc->pipe;
	int plane = intel_crtc->plane;
	u32 reg, temp, tries;

	/* FDI needs bits from pipe & plane first */
	assert_pipe_enabled(dev_priv, pipe);
	assert_plane_enabled(dev_priv, plane);

	/* Train 1: umask FDI RX Interrupt symbol_lock and bit_lock bit
	   for train result */
	reg = FDI_RX_IMR(pipe);
	temp = I915_READ(reg);
	temp &= ~FDI_RX_SYMBOL_LOCK;
	temp &= ~FDI_RX_BIT_LOCK;
	I915_WRITE(reg, temp);
	I915_READ(reg);
	udelay(150);

	/* enable CPU FDI TX and PCH FDI RX */
	reg = FDI_TX_CTL(pipe);
	temp = I915_READ(reg);
	temp &= ~(7 << 19);
	temp |= (intel_crtc->fdi_lanes - 1) << 19;
	temp &= ~FDI_LINK_TRAIN_NONE;
	temp |= FDI_LINK_TRAIN_PATTERN_1;
	I915_WRITE(reg, temp | FDI_TX_ENABLE);

	reg = FDI_RX_CTL(pipe);
	temp = I915_READ(reg);
	temp &= ~FDI_LINK_TRAIN_NONE;
	temp |= FDI_LINK_TRAIN_PATTERN_1;
	I915_WRITE(reg, temp | FDI_RX_ENABLE);

	POSTING_READ(reg);
	udelay(150);

	/* Ironlake workaround, enable clock pointer after FDI enable*/
	if (HAS_PCH_IBX(dev)) {
		I915_WRITE(FDI_RX_CHICKEN(pipe), FDI_RX_PHASE_SYNC_POINTER_OVR);
		I915_WRITE(FDI_RX_CHICKEN(pipe), FDI_RX_PHASE_SYNC_POINTER_OVR |
			   FDI_RX_PHASE_SYNC_POINTER_EN);
	}

	reg = FDI_RX_IIR(pipe);
	for (tries = 0; tries < 5; tries++) {
		temp = I915_READ(reg);
		DRM_DEBUG_KMS("FDI_RX_IIR 0x%x\n", temp);

		if ((temp & FDI_RX_BIT_LOCK)) {
			DRM_DEBUG_KMS("FDI train 1 done.\n");
			I915_WRITE(reg, temp | FDI_RX_BIT_LOCK);
			break;
		}
	}
	if (tries == 5)
		DRM_ERROR("FDI train 1 fail!\n");

	/* Train 2 */
	reg = FDI_TX_CTL(pipe);
	temp = I915_READ(reg);
	temp &= ~FDI_LINK_TRAIN_NONE;
	temp |= FDI_LINK_TRAIN_PATTERN_2;
	I915_WRITE(reg, temp);

	reg = FDI_RX_CTL(pipe);
	temp = I915_READ(reg);
	temp &= ~FDI_LINK_TRAIN_NONE;
	temp |= FDI_LINK_TRAIN_PATTERN_2;
	I915_WRITE(reg, temp);

	POSTING_READ(reg);
	udelay(150);

	reg = FDI_RX_IIR(pipe);
	for (tries = 0; tries < 5; tries++) {
		temp = I915_READ(reg);
		DRM_DEBUG_KMS("FDI_RX_IIR 0x%x\n", temp);

		if (temp & FDI_RX_SYMBOL_LOCK) {
			I915_WRITE(reg, temp | FDI_RX_SYMBOL_LOCK);
			DRM_DEBUG_KMS("FDI train 2 done.\n");
			break;
		}
	}
	if (tries == 5)
		DRM_ERROR("FDI train 2 fail!\n");

	DRM_DEBUG_KMS("FDI train done\n");

}

static const int snb_b_fdi_train_param[] = {
	FDI_LINK_TRAIN_400MV_0DB_SNB_B,
	FDI_LINK_TRAIN_400MV_6DB_SNB_B,
	FDI_LINK_TRAIN_600MV_3_5DB_SNB_B,
	FDI_LINK_TRAIN_800MV_0DB_SNB_B,
};

/* The FDI link training functions for SNB/Cougarpoint. */
static void gen6_fdi_link_train(struct drm_crtc *crtc)
{
	struct drm_device *dev = crtc->dev;
	struct drm_i915_private *dev_priv = dev->dev_private;
	struct intel_crtc *intel_crtc = to_intel_crtc(crtc);
	int pipe = intel_crtc->pipe;
	u32 reg, temp, i;

	/* Train 1: umask FDI RX Interrupt symbol_lock and bit_lock bit
	   for train result */
	reg = FDI_RX_IMR(pipe);
	temp = I915_READ(reg);
	temp &= ~FDI_RX_SYMBOL_LOCK;
	temp &= ~FDI_RX_BIT_LOCK;
	I915_WRITE(reg, temp);

	POSTING_READ(reg);
	udelay(150);

	/* enable CPU FDI TX and PCH FDI RX */
	reg = FDI_TX_CTL(pipe);
	temp = I915_READ(reg);
	temp &= ~(7 << 19);
	temp |= (intel_crtc->fdi_lanes - 1) << 19;
	temp &= ~FDI_LINK_TRAIN_NONE;
	temp |= FDI_LINK_TRAIN_PATTERN_1;
	temp &= ~FDI_LINK_TRAIN_VOL_EMP_MASK;
	/* SNB-B */
	temp |= FDI_LINK_TRAIN_400MV_0DB_SNB_B;
	I915_WRITE(reg, temp | FDI_TX_ENABLE);

	reg = FDI_RX_CTL(pipe);
	temp = I915_READ(reg);
	if (HAS_PCH_CPT(dev)) {
		temp &= ~FDI_LINK_TRAIN_PATTERN_MASK_CPT;
		temp |= FDI_LINK_TRAIN_PATTERN_1_CPT;
	} else {
		temp &= ~FDI_LINK_TRAIN_NONE;
		temp |= FDI_LINK_TRAIN_PATTERN_1;
	}
	I915_WRITE(reg, temp | FDI_RX_ENABLE);

	POSTING_READ(reg);
	udelay(150);

	if (HAS_PCH_CPT(dev))
		cpt_phase_pointer_enable(dev, pipe);

	for (i = 0; i < 4; i++) {
		reg = FDI_TX_CTL(pipe);
		temp = I915_READ(reg);
		temp &= ~FDI_LINK_TRAIN_VOL_EMP_MASK;
		temp |= snb_b_fdi_train_param[i];
		I915_WRITE(reg, temp);

		POSTING_READ(reg);
		udelay(500);

		reg = FDI_RX_IIR(pipe);
		temp = I915_READ(reg);
		DRM_DEBUG_KMS("FDI_RX_IIR 0x%x\n", temp);

		if (temp & FDI_RX_BIT_LOCK) {
			I915_WRITE(reg, temp | FDI_RX_BIT_LOCK);
			DRM_DEBUG_KMS("FDI train 1 done.\n");
			break;
		}
	}
	if (i == 4)
		DRM_ERROR("FDI train 1 fail!\n");

	/* Train 2 */
	reg = FDI_TX_CTL(pipe);
	temp = I915_READ(reg);
	temp &= ~FDI_LINK_TRAIN_NONE;
	temp |= FDI_LINK_TRAIN_PATTERN_2;
	if (IS_GEN6(dev)) {
		temp &= ~FDI_LINK_TRAIN_VOL_EMP_MASK;
		/* SNB-B */
		temp |= FDI_LINK_TRAIN_400MV_0DB_SNB_B;
	}
	I915_WRITE(reg, temp);

	reg = FDI_RX_CTL(pipe);
	temp = I915_READ(reg);
	if (HAS_PCH_CPT(dev)) {
		temp &= ~FDI_LINK_TRAIN_PATTERN_MASK_CPT;
		temp |= FDI_LINK_TRAIN_PATTERN_2_CPT;
	} else {
		temp &= ~FDI_LINK_TRAIN_NONE;
		temp |= FDI_LINK_TRAIN_PATTERN_2;
	}
	I915_WRITE(reg, temp);

	POSTING_READ(reg);
	udelay(150);

	for (i = 0; i < 4; i++) {
		reg = FDI_TX_CTL(pipe);
		temp = I915_READ(reg);
		temp &= ~FDI_LINK_TRAIN_VOL_EMP_MASK;
		temp |= snb_b_fdi_train_param[i];
		I915_WRITE(reg, temp);

		POSTING_READ(reg);
		udelay(500);

		reg = FDI_RX_IIR(pipe);
		temp = I915_READ(reg);
		DRM_DEBUG_KMS("FDI_RX_IIR 0x%x\n", temp);

		if (temp & FDI_RX_SYMBOL_LOCK) {
			I915_WRITE(reg, temp | FDI_RX_SYMBOL_LOCK);
			DRM_DEBUG_KMS("FDI train 2 done.\n");
			break;
		}
	}
	if (i == 4)
		DRM_ERROR("FDI train 2 fail!\n");

	DRM_DEBUG_KMS("FDI train done.\n");
}

/* Manual link training for Ivy Bridge A0 parts */
static void ivb_manual_fdi_link_train(struct drm_crtc *crtc)
{
	struct drm_device *dev = crtc->dev;
	struct drm_i915_private *dev_priv = dev->dev_private;
	struct intel_crtc *intel_crtc = to_intel_crtc(crtc);
	int pipe = intel_crtc->pipe;
	u32 reg, temp, i;

	/* Train 1: umask FDI RX Interrupt symbol_lock and bit_lock bit
	   for train result */
	reg = FDI_RX_IMR(pipe);
	temp = I915_READ(reg);
	temp &= ~FDI_RX_SYMBOL_LOCK;
	temp &= ~FDI_RX_BIT_LOCK;
	I915_WRITE(reg, temp);

	POSTING_READ(reg);
	udelay(150);

	/* enable CPU FDI TX and PCH FDI RX */
	reg = FDI_TX_CTL(pipe);
	temp = I915_READ(reg);
	temp &= ~(7 << 19);
	temp |= (intel_crtc->fdi_lanes - 1) << 19;
	temp &= ~(FDI_LINK_TRAIN_AUTO | FDI_LINK_TRAIN_NONE_IVB);
	temp |= FDI_LINK_TRAIN_PATTERN_1_IVB;
	temp &= ~FDI_LINK_TRAIN_VOL_EMP_MASK;
	temp |= FDI_LINK_TRAIN_400MV_0DB_SNB_B;
	temp |= FDI_COMPOSITE_SYNC;
	I915_WRITE(reg, temp | FDI_TX_ENABLE);

	reg = FDI_RX_CTL(pipe);
	temp = I915_READ(reg);
	temp &= ~FDI_LINK_TRAIN_AUTO;
	temp &= ~FDI_LINK_TRAIN_PATTERN_MASK_CPT;
	temp |= FDI_LINK_TRAIN_PATTERN_1_CPT;
	temp |= FDI_COMPOSITE_SYNC;
	I915_WRITE(reg, temp | FDI_RX_ENABLE);

	POSTING_READ(reg);
	udelay(150);

	if (HAS_PCH_CPT(dev))
		cpt_phase_pointer_enable(dev, pipe);

	for (i = 0; i < 4; i++) {
		reg = FDI_TX_CTL(pipe);
		temp = I915_READ(reg);
		temp &= ~FDI_LINK_TRAIN_VOL_EMP_MASK;
		temp |= snb_b_fdi_train_param[i];
		I915_WRITE(reg, temp);

		POSTING_READ(reg);
		udelay(500);

		reg = FDI_RX_IIR(pipe);
		temp = I915_READ(reg);
		DRM_DEBUG_KMS("FDI_RX_IIR 0x%x\n", temp);

		if (temp & FDI_RX_BIT_LOCK ||
		    (I915_READ(reg) & FDI_RX_BIT_LOCK)) {
			I915_WRITE(reg, temp | FDI_RX_BIT_LOCK);
			DRM_DEBUG_KMS("FDI train 1 done.\n");
			break;
		}
	}
	if (i == 4)
		DRM_ERROR("FDI train 1 fail!\n");

	/* Train 2 */
	reg = FDI_TX_CTL(pipe);
	temp = I915_READ(reg);
	temp &= ~FDI_LINK_TRAIN_NONE_IVB;
	temp |= FDI_LINK_TRAIN_PATTERN_2_IVB;
	temp &= ~FDI_LINK_TRAIN_VOL_EMP_MASK;
	temp |= FDI_LINK_TRAIN_400MV_0DB_SNB_B;
	I915_WRITE(reg, temp);

	reg = FDI_RX_CTL(pipe);
	temp = I915_READ(reg);
	temp &= ~FDI_LINK_TRAIN_PATTERN_MASK_CPT;
	temp |= FDI_LINK_TRAIN_PATTERN_2_CPT;
	I915_WRITE(reg, temp);

	POSTING_READ(reg);
	udelay(150);

	for (i = 0; i < 4; i++) {
		reg = FDI_TX_CTL(pipe);
		temp = I915_READ(reg);
		temp &= ~FDI_LINK_TRAIN_VOL_EMP_MASK;
		temp |= snb_b_fdi_train_param[i];
		I915_WRITE(reg, temp);

		POSTING_READ(reg);
		udelay(500);

		reg = FDI_RX_IIR(pipe);
		temp = I915_READ(reg);
		DRM_DEBUG_KMS("FDI_RX_IIR 0x%x\n", temp);

		if (temp & FDI_RX_SYMBOL_LOCK) {
			I915_WRITE(reg, temp | FDI_RX_SYMBOL_LOCK);
			DRM_DEBUG_KMS("FDI train 2 done.\n");
			break;
		}
	}
	if (i == 4)
		DRM_ERROR("FDI train 2 fail!\n");

	DRM_DEBUG_KMS("FDI train done.\n");
}

static void ironlake_fdi_pll_enable(struct drm_crtc *crtc)
{
	struct drm_device *dev = crtc->dev;
	struct drm_i915_private *dev_priv = dev->dev_private;
	struct intel_crtc *intel_crtc = to_intel_crtc(crtc);
	int pipe = intel_crtc->pipe;
	u32 reg, temp;

	/* Write the TU size bits so error detection works */
	I915_WRITE(FDI_RX_TUSIZE1(pipe),
		   I915_READ(PIPE_DATA_M1(pipe)) & TU_SIZE_MASK);

	/* enable PCH FDI RX PLL, wait warmup plus DMI latency */
	reg = FDI_RX_CTL(pipe);
	temp = I915_READ(reg);
	temp &= ~((0x7 << 19) | (0x7 << 16));
	temp |= (intel_crtc->fdi_lanes - 1) << 19;
	temp |= (I915_READ(PIPECONF(pipe)) & PIPE_BPC_MASK) << 11;
	I915_WRITE(reg, temp | FDI_RX_PLL_ENABLE);

	POSTING_READ(reg);
	udelay(200);

	/* Switch from Rawclk to PCDclk */
	temp = I915_READ(reg);
	I915_WRITE(reg, temp | FDI_PCDCLK);

	POSTING_READ(reg);
	udelay(200);

	/* Enable CPU FDI TX PLL, always on for Ironlake */
	reg = FDI_TX_CTL(pipe);
	temp = I915_READ(reg);
	if ((temp & FDI_TX_PLL_ENABLE) == 0) {
		I915_WRITE(reg, temp | FDI_TX_PLL_ENABLE);

		POSTING_READ(reg);
		udelay(100);
	}
}

static void cpt_phase_pointer_disable(struct drm_device *dev, int pipe)
{
	struct drm_i915_private *dev_priv = dev->dev_private;
	u32 flags = I915_READ(SOUTH_CHICKEN1);

	flags &= ~(FDI_PHASE_SYNC_EN(pipe));
	I915_WRITE(SOUTH_CHICKEN1, flags); /* once to disable... */
	flags &= ~(FDI_PHASE_SYNC_OVR(pipe));
	I915_WRITE(SOUTH_CHICKEN1, flags); /* then again to lock */
	POSTING_READ(SOUTH_CHICKEN1);
}
static void ironlake_fdi_disable(struct drm_crtc *crtc)
{
	struct drm_device *dev = crtc->dev;
	struct drm_i915_private *dev_priv = dev->dev_private;
	struct intel_crtc *intel_crtc = to_intel_crtc(crtc);
	int pipe = intel_crtc->pipe;
	u32 reg, temp;

	/* disable CPU FDI tx and PCH FDI rx */
	reg = FDI_TX_CTL(pipe);
	temp = I915_READ(reg);
	I915_WRITE(reg, temp & ~FDI_TX_ENABLE);
	POSTING_READ(reg);

	reg = FDI_RX_CTL(pipe);
	temp = I915_READ(reg);
	temp &= ~(0x7 << 16);
	temp |= (I915_READ(PIPECONF(pipe)) & PIPE_BPC_MASK) << 11;
	I915_WRITE(reg, temp & ~FDI_RX_ENABLE);

	POSTING_READ(reg);
	udelay(100);

	/* Ironlake workaround, disable clock pointer after downing FDI */
	if (HAS_PCH_IBX(dev)) {
		I915_WRITE(FDI_RX_CHICKEN(pipe), FDI_RX_PHASE_SYNC_POINTER_OVR);
		I915_WRITE(FDI_RX_CHICKEN(pipe),
			   I915_READ(FDI_RX_CHICKEN(pipe) &
				     ~FDI_RX_PHASE_SYNC_POINTER_EN));
	} else if (HAS_PCH_CPT(dev)) {
		cpt_phase_pointer_disable(dev, pipe);
	}

	/* still set train pattern 1 */
	reg = FDI_TX_CTL(pipe);
	temp = I915_READ(reg);
	temp &= ~FDI_LINK_TRAIN_NONE;
	temp |= FDI_LINK_TRAIN_PATTERN_1;
	I915_WRITE(reg, temp);

	reg = FDI_RX_CTL(pipe);
	temp = I915_READ(reg);
	if (HAS_PCH_CPT(dev)) {
		temp &= ~FDI_LINK_TRAIN_PATTERN_MASK_CPT;
		temp |= FDI_LINK_TRAIN_PATTERN_1_CPT;
	} else {
		temp &= ~FDI_LINK_TRAIN_NONE;
		temp |= FDI_LINK_TRAIN_PATTERN_1;
	}
	/* BPC in FDI rx is consistent with that in PIPECONF */
	temp &= ~(0x07 << 16);
	temp |= (I915_READ(PIPECONF(pipe)) & PIPE_BPC_MASK) << 11;
	I915_WRITE(reg, temp);

	POSTING_READ(reg);
	udelay(100);
}

/*
 * When we disable a pipe, we need to clear any pending scanline wait events
 * to avoid hanging the ring, which we assume we are waiting on.
 */
static void intel_clear_scanline_wait(struct drm_device *dev)
{
	struct drm_i915_private *dev_priv = dev->dev_private;
	struct intel_ring_buffer *ring;
	u32 tmp;

	if (IS_GEN2(dev))
		/* Can't break the hang on i8xx */
		return;

	ring = LP_RING(dev_priv);
	tmp = I915_READ_CTL(ring);
	if (tmp & RING_WAIT)
		I915_WRITE_CTL(ring, tmp);
}

static void intel_crtc_wait_for_pending_flips(struct drm_crtc *crtc)
{
	struct drm_i915_gem_object *obj;
	struct drm_i915_private *dev_priv;

	if (crtc->fb == NULL)
		return;

	obj = to_intel_framebuffer(crtc->fb)->obj;
	dev_priv = crtc->dev->dev_private;
	wait_event(dev_priv->pending_flip_queue,
		   atomic_read(&obj->pending_flip) == 0);
}

static bool intel_crtc_driving_pch(struct drm_crtc *crtc)
{
	struct drm_device *dev = crtc->dev;
	struct drm_mode_config *mode_config = &dev->mode_config;
	struct intel_encoder *encoder;

	/*
	 * If there's a non-PCH eDP on this crtc, it must be DP_A, and that
	 * must be driven by its own crtc; no sharing is possible.
	 */
	list_for_each_entry(encoder, &mode_config->encoder_list, base.head) {
		if (encoder->base.crtc != crtc)
			continue;

		switch (encoder->type) {
		case INTEL_OUTPUT_EDP:
			if (!intel_encoder_is_pch_edp(&encoder->base))
				return false;
			continue;
		}
	}

	return true;
}

/*
 * Enable PCH resources required for PCH ports:
 *   - PCH PLLs
 *   - FDI training & RX/TX
 *   - update transcoder timings
 *   - DP transcoding bits
 *   - transcoder
 */
static void ironlake_pch_enable(struct drm_crtc *crtc)
{
	struct drm_device *dev = crtc->dev;
	struct drm_i915_private *dev_priv = dev->dev_private;
	struct intel_crtc *intel_crtc = to_intel_crtc(crtc);
	int pipe = intel_crtc->pipe;
	u32 reg, temp, transc_sel;

	/* For PCH output, training FDI link */
	dev_priv->display.fdi_link_train(crtc);

	intel_enable_pch_pll(dev_priv, pipe);

	if (HAS_PCH_CPT(dev)) {
		transc_sel = intel_crtc->use_pll_a ? TRANSC_DPLLA_SEL :
			TRANSC_DPLLB_SEL;

		/* Be sure PCH DPLL SEL is set */
		temp = I915_READ(PCH_DPLL_SEL);
		if (pipe == 0) {
			temp &= ~(TRANSA_DPLLB_SEL);
			temp |= (TRANSA_DPLL_ENABLE | TRANSA_DPLLA_SEL);
		} else if (pipe == 1) {
			temp &= ~(TRANSB_DPLLB_SEL);
			temp |= (TRANSB_DPLL_ENABLE | TRANSB_DPLLB_SEL);
		} else if (pipe == 2) {
			temp &= ~(TRANSC_DPLLB_SEL);
			temp |= (TRANSC_DPLL_ENABLE | transc_sel);
		}
		I915_WRITE(PCH_DPLL_SEL, temp);
	}

	/* set transcoder timing, panel must allow it */
	assert_panel_unlocked(dev_priv, pipe);
	I915_WRITE(TRANS_HTOTAL(pipe), I915_READ(HTOTAL(pipe)));
	I915_WRITE(TRANS_HBLANK(pipe), I915_READ(HBLANK(pipe)));
	I915_WRITE(TRANS_HSYNC(pipe),  I915_READ(HSYNC(pipe)));

	I915_WRITE(TRANS_VTOTAL(pipe), I915_READ(VTOTAL(pipe)));
	I915_WRITE(TRANS_VBLANK(pipe), I915_READ(VBLANK(pipe)));
	I915_WRITE(TRANS_VSYNC(pipe),  I915_READ(VSYNC(pipe)));
	I915_WRITE(TRANS_VSYNCSHIFT(pipe),  I915_READ(VSYNCSHIFT(pipe)));

	intel_fdi_normal_train(crtc);

	/* For PCH DP, enable TRANS_DP_CTL */
	if (HAS_PCH_CPT(dev) &&
	    (intel_pipe_has_type(crtc, INTEL_OUTPUT_DISPLAYPORT) ||
	     intel_pipe_has_type(crtc, INTEL_OUTPUT_EDP))) {
		u32 bpc = (I915_READ(PIPECONF(pipe)) & PIPE_BPC_MASK) >> 5;
		reg = TRANS_DP_CTL(pipe);
		temp = I915_READ(reg);
		temp &= ~(TRANS_DP_PORT_SEL_MASK |
			  TRANS_DP_SYNC_MASK |
			  TRANS_DP_BPC_MASK);
		temp |= (TRANS_DP_OUTPUT_ENABLE |
			 TRANS_DP_ENH_FRAMING);
		temp |= bpc << 9; /* same format but at 11:9 */

		if (crtc->mode.flags & DRM_MODE_FLAG_PHSYNC)
			temp |= TRANS_DP_HSYNC_ACTIVE_HIGH;
		if (crtc->mode.flags & DRM_MODE_FLAG_PVSYNC)
			temp |= TRANS_DP_VSYNC_ACTIVE_HIGH;

		switch (intel_trans_dp_port_sel(crtc)) {
		case PCH_DP_B:
			temp |= TRANS_DP_PORT_SEL_B;
			break;
		case PCH_DP_C:
			temp |= TRANS_DP_PORT_SEL_C;
			break;
		case PCH_DP_D:
			temp |= TRANS_DP_PORT_SEL_D;
			break;
		default:
			DRM_DEBUG_KMS("Wrong PCH DP port return. Guess port B\n");
			temp |= TRANS_DP_PORT_SEL_B;
			break;
		}

		I915_WRITE(reg, temp);
	}

	intel_enable_transcoder(dev_priv, pipe);
}

void intel_cpt_verify_modeset(struct drm_device *dev, int pipe)
{
	struct drm_i915_private *dev_priv = dev->dev_private;
	int dslreg = PIPEDSL(pipe), tc2reg = TRANS_CHICKEN2(pipe);
	u32 temp;

	temp = I915_READ(dslreg);
	udelay(500);
	if (wait_for(I915_READ(dslreg) != temp, 5)) {
		/* Without this, mode sets may fail silently on FDI */
		I915_WRITE(tc2reg, TRANS_AUTOTRAIN_GEN_STALL_DIS);
		udelay(250);
		I915_WRITE(tc2reg, 0);
		if (wait_for(I915_READ(dslreg) != temp, 5))
			DRM_ERROR("mode set failed: pipe %d stuck\n", pipe);
	}
}

static void ironlake_crtc_enable(struct drm_crtc *crtc)
{
	struct drm_device *dev = crtc->dev;
	struct drm_i915_private *dev_priv = dev->dev_private;
	struct intel_crtc *intel_crtc = to_intel_crtc(crtc);
	int pipe = intel_crtc->pipe;
	int plane = intel_crtc->plane;
	u32 temp;
	bool is_pch_port;

	if (intel_crtc->active)
		return;

	intel_crtc->active = true;
	intel_update_watermarks(dev);

	if (intel_pipe_has_type(crtc, INTEL_OUTPUT_LVDS)) {
		temp = I915_READ(PCH_LVDS);
		if ((temp & LVDS_PORT_EN) == 0)
			I915_WRITE(PCH_LVDS, temp | LVDS_PORT_EN);
	}

	is_pch_port = intel_crtc_driving_pch(crtc);

	if (is_pch_port)
		ironlake_fdi_pll_enable(crtc);
	else
		ironlake_fdi_disable(crtc);

	/* Enable panel fitting for LVDS */
	if (dev_priv->pch_pf_size &&
	    (intel_pipe_has_type(crtc, INTEL_OUTPUT_LVDS) || HAS_eDP)) {
		/* Force use of hard-coded filter coefficients
		 * as some pre-programmed values are broken,
		 * e.g. x201.
		 */
		I915_WRITE(PF_CTL(pipe), PF_ENABLE | PF_FILTER_MED_3x3);
		I915_WRITE(PF_WIN_POS(pipe), dev_priv->pch_pf_pos);
		I915_WRITE(PF_WIN_SZ(pipe), dev_priv->pch_pf_size);
	}

	/*
	 * On ILK+ LUT must be loaded before the pipe is running but with
	 * clocks enabled
	 */
	intel_crtc_load_lut(crtc);

	intel_enable_pipe(dev_priv, pipe, is_pch_port);
	intel_enable_plane(dev_priv, plane, pipe);

	if (is_pch_port)
		ironlake_pch_enable(crtc);

	mutex_lock(&dev->struct_mutex);
	intel_update_fbc(dev);
	mutex_unlock(&dev->struct_mutex);

	intel_crtc_update_cursor(crtc, true);
}

static void ironlake_crtc_disable(struct drm_crtc *crtc)
{
	struct drm_device *dev = crtc->dev;
	struct drm_i915_private *dev_priv = dev->dev_private;
	struct intel_crtc *intel_crtc = to_intel_crtc(crtc);
	int pipe = intel_crtc->pipe;
	int plane = intel_crtc->plane;
	u32 reg, temp;

	if (!intel_crtc->active)
		return;

	intel_crtc_wait_for_pending_flips(crtc);
	drm_vblank_off(dev, pipe);
	intel_crtc_update_cursor(crtc, false);

	intel_disable_plane(dev_priv, plane, pipe);

	if (dev_priv->cfb_plane == plane)
		intel_disable_fbc(dev);

	intel_disable_pipe(dev_priv, pipe);

	/* Disable PF */
	I915_WRITE(PF_CTL(pipe), 0);
	I915_WRITE(PF_WIN_SZ(pipe), 0);

	ironlake_fdi_disable(crtc);

	/* This is a horrible layering violation; we should be doing this in
	 * the connector/encoder ->prepare instead, but we don't always have
	 * enough information there about the config to know whether it will
	 * actually be necessary or just cause undesired flicker.
	 */
	intel_disable_pch_ports(dev_priv, pipe);

	intel_disable_transcoder(dev_priv, pipe);

	if (HAS_PCH_CPT(dev)) {
		/* disable TRANS_DP_CTL */
		reg = TRANS_DP_CTL(pipe);
		temp = I915_READ(reg);
		temp &= ~(TRANS_DP_OUTPUT_ENABLE | TRANS_DP_PORT_SEL_MASK);
		temp |= TRANS_DP_PORT_SEL_NONE;
		I915_WRITE(reg, temp);

		/* disable DPLL_SEL */
		temp = I915_READ(PCH_DPLL_SEL);
		switch (pipe) {
		case 0:
			temp &= ~(TRANSA_DPLL_ENABLE | TRANSA_DPLLB_SEL);
			break;
		case 1:
			temp &= ~(TRANSB_DPLL_ENABLE | TRANSB_DPLLB_SEL);
			break;
		case 2:
			/* C shares PLL A or B */
			temp &= ~(TRANSC_DPLL_ENABLE | TRANSC_DPLLB_SEL);
			break;
		default:
			BUG(); /* wtf */
		}
		I915_WRITE(PCH_DPLL_SEL, temp);
	}

	/* disable PCH DPLL */
	if (!intel_crtc->no_pll)
		intel_disable_pch_pll(dev_priv, pipe);

	/* Switch from PCDclk to Rawclk */
	reg = FDI_RX_CTL(pipe);
	temp = I915_READ(reg);
	I915_WRITE(reg, temp & ~FDI_PCDCLK);

	/* Disable CPU FDI TX PLL */
	reg = FDI_TX_CTL(pipe);
	temp = I915_READ(reg);
	I915_WRITE(reg, temp & ~FDI_TX_PLL_ENABLE);

	POSTING_READ(reg);
	udelay(100);

	reg = FDI_RX_CTL(pipe);
	temp = I915_READ(reg);
	I915_WRITE(reg, temp & ~FDI_RX_PLL_ENABLE);

	/* Wait for the clocks to turn off. */
	POSTING_READ(reg);
	udelay(100);

	intel_crtc->active = false;
	intel_update_watermarks(dev);

	mutex_lock(&dev->struct_mutex);
	intel_update_fbc(dev);
	intel_clear_scanline_wait(dev);
	mutex_unlock(&dev->struct_mutex);
}

static void ironlake_crtc_dpms(struct drm_crtc *crtc, int mode)
{
	struct intel_crtc *intel_crtc = to_intel_crtc(crtc);
	int pipe = intel_crtc->pipe;
	int plane = intel_crtc->plane;

	/* XXX: When our outputs are all unaware of DPMS modes other than off
	 * and on, we should map those modes to DRM_MODE_DPMS_OFF in the CRTC.
	 */
	switch (mode) {
	case DRM_MODE_DPMS_ON:
	case DRM_MODE_DPMS_STANDBY:
	case DRM_MODE_DPMS_SUSPEND:
		DRM_DEBUG_KMS("crtc %d/%d dpms on\n", pipe, plane);
		ironlake_crtc_enable(crtc);
		break;

	case DRM_MODE_DPMS_OFF:
		DRM_DEBUG_KMS("crtc %d/%d dpms off\n", pipe, plane);
		ironlake_crtc_disable(crtc);
		break;
	}
}

static void intel_crtc_dpms_overlay(struct intel_crtc *intel_crtc, bool enable)
{
	if (!enable && intel_crtc->overlay) {
		struct drm_device *dev = intel_crtc->base.dev;
		struct drm_i915_private *dev_priv = dev->dev_private;

		mutex_lock(&dev->struct_mutex);
		dev_priv->mm.interruptible = false;
		(void) intel_overlay_switch_off(intel_crtc->overlay);
		dev_priv->mm.interruptible = true;
		mutex_unlock(&dev->struct_mutex);
	}

	/* Let userspace switch the overlay on again. In most cases userspace
	 * has to recompute where to put it anyway.
	 */
}

static void i9xx_crtc_enable(struct drm_crtc *crtc)
{
	struct drm_device *dev = crtc->dev;
	struct drm_i915_private *dev_priv = dev->dev_private;
	struct intel_crtc *intel_crtc = to_intel_crtc(crtc);
	int pipe = intel_crtc->pipe;
	int plane = intel_crtc->plane;

	if (intel_crtc->active)
		return;

	intel_crtc->active = true;
	intel_update_watermarks(dev);

	intel_enable_pll(dev_priv, pipe);
	intel_enable_pipe(dev_priv, pipe, false);
	intel_enable_plane(dev_priv, plane, pipe);

	intel_crtc_load_lut(crtc);
	intel_update_fbc(dev);

	/* Give the overlay scaler a chance to enable if it's on this pipe */
	intel_crtc_dpms_overlay(intel_crtc, true);
	intel_crtc_update_cursor(crtc, true);
}

static void i9xx_crtc_disable(struct drm_crtc *crtc)
{
	struct drm_device *dev = crtc->dev;
	struct drm_i915_private *dev_priv = dev->dev_private;
	struct intel_crtc *intel_crtc = to_intel_crtc(crtc);
	int pipe = intel_crtc->pipe;
	int plane = intel_crtc->plane;

	if (!intel_crtc->active)
		return;

	/* Give the overlay scaler a chance to disable if it's on this pipe */
	intel_crtc_wait_for_pending_flips(crtc);
	drm_vblank_off(dev, pipe);
	intel_crtc_dpms_overlay(intel_crtc, false);
	intel_crtc_update_cursor(crtc, false);

	if (dev_priv->cfb_plane == plane)
		intel_disable_fbc(dev);

	intel_disable_plane(dev_priv, plane, pipe);
	intel_disable_pipe(dev_priv, pipe);
	intel_disable_pll(dev_priv, pipe);

	intel_crtc->active = false;
	intel_update_fbc(dev);
	intel_update_watermarks(dev);
	intel_clear_scanline_wait(dev);
}

static void i9xx_crtc_dpms(struct drm_crtc *crtc, int mode)
{
	/* XXX: When our outputs are all unaware of DPMS modes other than off
	 * and on, we should map those modes to DRM_MODE_DPMS_OFF in the CRTC.
	 */
	switch (mode) {
	case DRM_MODE_DPMS_ON:
	case DRM_MODE_DPMS_STANDBY:
	case DRM_MODE_DPMS_SUSPEND:
		i9xx_crtc_enable(crtc);
		break;
	case DRM_MODE_DPMS_OFF:
		i9xx_crtc_disable(crtc);
		break;
	}
}

/**
 * Sets the power management mode of the pipe and plane.
 */
static void intel_crtc_dpms(struct drm_crtc *crtc, int mode)
{
	struct drm_device *dev = crtc->dev;
	struct drm_i915_private *dev_priv = dev->dev_private;
	struct drm_i915_master_private *master_priv;
	struct intel_crtc *intel_crtc = to_intel_crtc(crtc);
	int pipe = intel_crtc->pipe;
	bool enabled;

	if (intel_crtc->dpms_mode == mode)
		return;

	intel_crtc->dpms_mode = mode;

	dev_priv->display.dpms(crtc, mode);

	if (!dev->primary->master)
		return;

	master_priv = dev->primary->master->driver_priv;
	if (!master_priv->sarea_priv)
		return;

	enabled = crtc->enabled && mode != DRM_MODE_DPMS_OFF;

	switch (pipe) {
	case 0:
		master_priv->sarea_priv->pipeA_w = enabled ? crtc->mode.hdisplay : 0;
		master_priv->sarea_priv->pipeA_h = enabled ? crtc->mode.vdisplay : 0;
		break;
	case 1:
		master_priv->sarea_priv->pipeB_w = enabled ? crtc->mode.hdisplay : 0;
		master_priv->sarea_priv->pipeB_h = enabled ? crtc->mode.vdisplay : 0;
		break;
	default:
		DRM_ERROR("Can't update pipe %c in SAREA\n", pipe_name(pipe));
		break;
	}
}

static void intel_crtc_disable(struct drm_crtc *crtc)
{
	struct drm_crtc_helper_funcs *crtc_funcs = crtc->helper_private;
	struct drm_device *dev = crtc->dev;

	crtc_funcs->dpms(crtc, DRM_MODE_DPMS_OFF);
	assert_plane_disabled(dev->dev_private, to_intel_crtc(crtc)->plane);
	assert_pipe_disabled(dev->dev_private, to_intel_crtc(crtc)->pipe);

	if (crtc->fb) {
		mutex_lock(&dev->struct_mutex);
		intel_unpin_fb_obj(to_intel_framebuffer(crtc->fb)->obj);
		mutex_unlock(&dev->struct_mutex);
	}
}

/* Prepare for a mode set.
 *
 * Note we could be a lot smarter here.  We need to figure out which outputs
 * will be enabled, which disabled (in short, how the config will changes)
 * and perform the minimum necessary steps to accomplish that, e.g. updating
 * watermarks, FBC configuration, making sure PLLs are programmed correctly,
 * panel fitting is in the proper state, etc.
 */
static void i9xx_crtc_prepare(struct drm_crtc *crtc)
{
	i9xx_crtc_disable(crtc);
}

static void i9xx_crtc_commit(struct drm_crtc *crtc)
{
	i9xx_crtc_enable(crtc);
}

static void ironlake_crtc_prepare(struct drm_crtc *crtc)
{
	ironlake_crtc_disable(crtc);
}

static void ironlake_crtc_commit(struct drm_crtc *crtc)
{
	ironlake_crtc_enable(crtc);
}

void intel_encoder_prepare(struct drm_encoder *encoder)
{
	struct drm_encoder_helper_funcs *encoder_funcs = encoder->helper_private;
	/* lvds has its own version of prepare see intel_lvds_prepare */
	encoder_funcs->dpms(encoder, DRM_MODE_DPMS_OFF);
}

void intel_encoder_commit(struct drm_encoder *encoder)
{
	struct drm_encoder_helper_funcs *encoder_funcs = encoder->helper_private;
	struct drm_device *dev = encoder->dev;
	struct intel_encoder *intel_encoder = to_intel_encoder(encoder);
	struct intel_crtc *intel_crtc = to_intel_crtc(intel_encoder->base.crtc);

	/* lvds has its own version of commit see intel_lvds_commit */
	encoder_funcs->dpms(encoder, DRM_MODE_DPMS_ON);

	if (HAS_PCH_CPT(dev))
		intel_cpt_verify_modeset(dev, intel_crtc->pipe);
}

void intel_encoder_destroy(struct drm_encoder *encoder)
{
	struct intel_encoder *intel_encoder = to_intel_encoder(encoder);

	drm_encoder_cleanup(encoder);
	kfree(intel_encoder);
}

static bool intel_crtc_mode_fixup(struct drm_crtc *crtc,
				  struct drm_display_mode *mode,
				  struct drm_display_mode *adjusted_mode)
{
	struct drm_device *dev = crtc->dev;

	if (HAS_PCH_SPLIT(dev)) {
		/* FDI link clock is fixed at 2.7G */
		if (mode->clock * 3 > IRONLAKE_FDI_FREQ * 4)
			return false;
	}

	/* All interlaced capable intel hw wants timings in frames. */
	drm_mode_set_crtcinfo(adjusted_mode, 0);

	return true;
}

static int i945_get_display_clock_speed(struct drm_device *dev)
{
	return 400000;
}

static int i915_get_display_clock_speed(struct drm_device *dev)
{
	return 333000;
}

static int i9xx_misc_get_display_clock_speed(struct drm_device *dev)
{
	return 200000;
}

static int i915gm_get_display_clock_speed(struct drm_device *dev)
{
	u16 gcfgc = 0;

	pci_read_config_word(dev->pdev, GCFGC, &gcfgc);

	if (gcfgc & GC_LOW_FREQUENCY_ENABLE)
		return 133000;
	else {
		switch (gcfgc & GC_DISPLAY_CLOCK_MASK) {
		case GC_DISPLAY_CLOCK_333_MHZ:
			return 333000;
		default:
		case GC_DISPLAY_CLOCK_190_200_MHZ:
			return 190000;
		}
	}
}

static int i865_get_display_clock_speed(struct drm_device *dev)
{
	return 266000;
}

static int i855_get_display_clock_speed(struct drm_device *dev)
{
	u16 hpllcc = 0;
	/* Assume that the hardware is in the high speed state.  This
	 * should be the default.
	 */
	switch (hpllcc & GC_CLOCK_CONTROL_MASK) {
	case GC_CLOCK_133_200:
	case GC_CLOCK_100_200:
		return 200000;
	case GC_CLOCK_166_250:
		return 250000;
	case GC_CLOCK_100_133:
		return 133000;
	}

	/* Shouldn't happen */
	return 0;
}

static int i830_get_display_clock_speed(struct drm_device *dev)
{
	return 133000;
}

struct fdi_m_n {
	u32        tu;
	u32        gmch_m;
	u32        gmch_n;
	u32        link_m;
	u32        link_n;
};

static void
fdi_reduce_ratio(u32 *num, u32 *den)
{
	while (*num > 0xffffff || *den > 0xffffff) {
		*num >>= 1;
		*den >>= 1;
	}
}

static void
ironlake_compute_m_n(int bits_per_pixel, int nlanes, int pixel_clock,
		     int link_clock, struct fdi_m_n *m_n)
{
	m_n->tu = 64; /* default size */

	/* BUG_ON(pixel_clock > INT_MAX / 36); */
	m_n->gmch_m = bits_per_pixel * pixel_clock;
	m_n->gmch_n = link_clock * nlanes * 8;
	fdi_reduce_ratio(&m_n->gmch_m, &m_n->gmch_n);

	m_n->link_m = pixel_clock;
	m_n->link_n = link_clock;
	fdi_reduce_ratio(&m_n->link_m, &m_n->link_n);
}


struct intel_watermark_params {
	unsigned long fifo_size;
	unsigned long max_wm;
	unsigned long default_wm;
	unsigned long guard_size;
	unsigned long cacheline_size;
};

/* Pineview has different values for various configs */
static const struct intel_watermark_params pineview_display_wm = {
	PINEVIEW_DISPLAY_FIFO,
	PINEVIEW_MAX_WM,
	PINEVIEW_DFT_WM,
	PINEVIEW_GUARD_WM,
	PINEVIEW_FIFO_LINE_SIZE
};
static const struct intel_watermark_params pineview_display_hplloff_wm = {
	PINEVIEW_DISPLAY_FIFO,
	PINEVIEW_MAX_WM,
	PINEVIEW_DFT_HPLLOFF_WM,
	PINEVIEW_GUARD_WM,
	PINEVIEW_FIFO_LINE_SIZE
};
static const struct intel_watermark_params pineview_cursor_wm = {
	PINEVIEW_CURSOR_FIFO,
	PINEVIEW_CURSOR_MAX_WM,
	PINEVIEW_CURSOR_DFT_WM,
	PINEVIEW_CURSOR_GUARD_WM,
	PINEVIEW_FIFO_LINE_SIZE,
};
static const struct intel_watermark_params pineview_cursor_hplloff_wm = {
	PINEVIEW_CURSOR_FIFO,
	PINEVIEW_CURSOR_MAX_WM,
	PINEVIEW_CURSOR_DFT_WM,
	PINEVIEW_CURSOR_GUARD_WM,
	PINEVIEW_FIFO_LINE_SIZE
};
static const struct intel_watermark_params g4x_wm_info = {
	G4X_FIFO_SIZE,
	G4X_MAX_WM,
	G4X_MAX_WM,
	2,
	G4X_FIFO_LINE_SIZE,
};
static const struct intel_watermark_params g4x_cursor_wm_info = {
	I965_CURSOR_FIFO,
	I965_CURSOR_MAX_WM,
	I965_CURSOR_DFT_WM,
	2,
	G4X_FIFO_LINE_SIZE,
};
static const struct intel_watermark_params i965_cursor_wm_info = {
	I965_CURSOR_FIFO,
	I965_CURSOR_MAX_WM,
	I965_CURSOR_DFT_WM,
	2,
	I915_FIFO_LINE_SIZE,
};
static const struct intel_watermark_params i945_wm_info = {
	I945_FIFO_SIZE,
	I915_MAX_WM,
	1,
	2,
	I915_FIFO_LINE_SIZE
};
static const struct intel_watermark_params i915_wm_info = {
	I915_FIFO_SIZE,
	I915_MAX_WM,
	1,
	2,
	I915_FIFO_LINE_SIZE
};
static const struct intel_watermark_params i855_wm_info = {
	I855GM_FIFO_SIZE,
	I915_MAX_WM,
	1,
	2,
	I830_FIFO_LINE_SIZE
};
static const struct intel_watermark_params i830_wm_info = {
	I830_FIFO_SIZE,
	I915_MAX_WM,
	1,
	2,
	I830_FIFO_LINE_SIZE
};

static const struct intel_watermark_params ironlake_display_wm_info = {
	ILK_DISPLAY_FIFO,
	ILK_DISPLAY_MAXWM,
	ILK_DISPLAY_DFTWM,
	2,
	ILK_FIFO_LINE_SIZE
};
static const struct intel_watermark_params ironlake_cursor_wm_info = {
	ILK_CURSOR_FIFO,
	ILK_CURSOR_MAXWM,
	ILK_CURSOR_DFTWM,
	2,
	ILK_FIFO_LINE_SIZE
};
static const struct intel_watermark_params ironlake_display_srwm_info = {
	ILK_DISPLAY_SR_FIFO,
	ILK_DISPLAY_MAX_SRWM,
	ILK_DISPLAY_DFT_SRWM,
	2,
	ILK_FIFO_LINE_SIZE
};
static const struct intel_watermark_params ironlake_cursor_srwm_info = {
	ILK_CURSOR_SR_FIFO,
	ILK_CURSOR_MAX_SRWM,
	ILK_CURSOR_DFT_SRWM,
	2,
	ILK_FIFO_LINE_SIZE
};

static const struct intel_watermark_params sandybridge_display_wm_info = {
	SNB_DISPLAY_FIFO,
	SNB_DISPLAY_MAXWM,
	SNB_DISPLAY_DFTWM,
	2,
	SNB_FIFO_LINE_SIZE
};
static const struct intel_watermark_params sandybridge_cursor_wm_info = {
	SNB_CURSOR_FIFO,
	SNB_CURSOR_MAXWM,
	SNB_CURSOR_DFTWM,
	2,
	SNB_FIFO_LINE_SIZE
};
static const struct intel_watermark_params sandybridge_display_srwm_info = {
	SNB_DISPLAY_SR_FIFO,
	SNB_DISPLAY_MAX_SRWM,
	SNB_DISPLAY_DFT_SRWM,
	2,
	SNB_FIFO_LINE_SIZE
};
static const struct intel_watermark_params sandybridge_cursor_srwm_info = {
	SNB_CURSOR_SR_FIFO,
	SNB_CURSOR_MAX_SRWM,
	SNB_CURSOR_DFT_SRWM,
	2,
	SNB_FIFO_LINE_SIZE
};


/**
 * intel_calculate_wm - calculate watermark level
 * @clock_in_khz: pixel clock
 * @wm: chip FIFO params
 * @pixel_size: display pixel size
 * @latency_ns: memory latency for the platform
 *
 * Calculate the watermark level (the level at which the display plane will
 * start fetching from memory again).  Each chip has a different display
 * FIFO size and allocation, so the caller needs to figure that out and pass
 * in the correct intel_watermark_params structure.
 *
 * As the pixel clock runs, the FIFO will be drained at a rate that depends
 * on the pixel size.  When it reaches the watermark level, it'll start
 * fetching FIFO line sized based chunks from memory until the FIFO fills
 * past the watermark point.  If the FIFO drains completely, a FIFO underrun
 * will occur, and a display engine hang could result.
 */
static unsigned long intel_calculate_wm(unsigned long clock_in_khz,
					const struct intel_watermark_params *wm,
					int fifo_size,
					int pixel_size,
					unsigned long latency_ns)
{
	long entries_required, wm_size;

	/*
	 * Note: we need to make sure we don't overflow for various clock &
	 * latency values.
	 * clocks go from a few thousand to several hundred thousand.
	 * latency is usually a few thousand
	 */
	entries_required = ((clock_in_khz / 1000) * pixel_size * latency_ns) /
		1000;
	entries_required = DIV_ROUND_UP(entries_required, wm->cacheline_size);

	DRM_DEBUG_KMS("FIFO entries required for mode: %ld\n", entries_required);

	wm_size = fifo_size - (entries_required + wm->guard_size);

	DRM_DEBUG_KMS("FIFO watermark level: %ld\n", wm_size);

	/* Don't promote wm_size to unsigned... */
	if (wm_size > (long)wm->max_wm)
		wm_size = wm->max_wm;
	if (wm_size <= 0)
		wm_size = wm->default_wm;
	return wm_size;
}

struct cxsr_latency {
	int is_desktop;
	int is_ddr3;
	unsigned long fsb_freq;
	unsigned long mem_freq;
	unsigned long display_sr;
	unsigned long display_hpll_disable;
	unsigned long cursor_sr;
	unsigned long cursor_hpll_disable;
};

static const struct cxsr_latency cxsr_latency_table[] = {
	{1, 0, 800, 400, 3382, 33382, 3983, 33983},    /* DDR2-400 SC */
	{1, 0, 800, 667, 3354, 33354, 3807, 33807},    /* DDR2-667 SC */
	{1, 0, 800, 800, 3347, 33347, 3763, 33763},    /* DDR2-800 SC */
	{1, 1, 800, 667, 6420, 36420, 6873, 36873},    /* DDR3-667 SC */
	{1, 1, 800, 800, 5902, 35902, 6318, 36318},    /* DDR3-800 SC */

	{1, 0, 667, 400, 3400, 33400, 4021, 34021},    /* DDR2-400 SC */
	{1, 0, 667, 667, 3372, 33372, 3845, 33845},    /* DDR2-667 SC */
	{1, 0, 667, 800, 3386, 33386, 3822, 33822},    /* DDR2-800 SC */
	{1, 1, 667, 667, 6438, 36438, 6911, 36911},    /* DDR3-667 SC */
	{1, 1, 667, 800, 5941, 35941, 6377, 36377},    /* DDR3-800 SC */

	{1, 0, 400, 400, 3472, 33472, 4173, 34173},    /* DDR2-400 SC */
	{1, 0, 400, 667, 3443, 33443, 3996, 33996},    /* DDR2-667 SC */
	{1, 0, 400, 800, 3430, 33430, 3946, 33946},    /* DDR2-800 SC */
	{1, 1, 400, 667, 6509, 36509, 7062, 37062},    /* DDR3-667 SC */
	{1, 1, 400, 800, 5985, 35985, 6501, 36501},    /* DDR3-800 SC */

	{0, 0, 800, 400, 3438, 33438, 4065, 34065},    /* DDR2-400 SC */
	{0, 0, 800, 667, 3410, 33410, 3889, 33889},    /* DDR2-667 SC */
	{0, 0, 800, 800, 3403, 33403, 3845, 33845},    /* DDR2-800 SC */
	{0, 1, 800, 667, 6476, 36476, 6955, 36955},    /* DDR3-667 SC */
	{0, 1, 800, 800, 5958, 35958, 6400, 36400},    /* DDR3-800 SC */

	{0, 0, 667, 400, 3456, 33456, 4103, 34106},    /* DDR2-400 SC */
	{0, 0, 667, 667, 3428, 33428, 3927, 33927},    /* DDR2-667 SC */
	{0, 0, 667, 800, 3443, 33443, 3905, 33905},    /* DDR2-800 SC */
	{0, 1, 667, 667, 6494, 36494, 6993, 36993},    /* DDR3-667 SC */
	{0, 1, 667, 800, 5998, 35998, 6460, 36460},    /* DDR3-800 SC */

	{0, 0, 400, 400, 3528, 33528, 4255, 34255},    /* DDR2-400 SC */
	{0, 0, 400, 667, 3500, 33500, 4079, 34079},    /* DDR2-667 SC */
	{0, 0, 400, 800, 3487, 33487, 4029, 34029},    /* DDR2-800 SC */
	{0, 1, 400, 667, 6566, 36566, 7145, 37145},    /* DDR3-667 SC */
	{0, 1, 400, 800, 6042, 36042, 6584, 36584},    /* DDR3-800 SC */
};

static const struct cxsr_latency *intel_get_cxsr_latency(int is_desktop,
							 int is_ddr3,
							 int fsb,
							 int mem)
{
	const struct cxsr_latency *latency;
	int i;

	if (fsb == 0 || mem == 0)
		return NULL;

	for (i = 0; i < ARRAY_SIZE(cxsr_latency_table); i++) {
		latency = &cxsr_latency_table[i];
		if (is_desktop == latency->is_desktop &&
		    is_ddr3 == latency->is_ddr3 &&
		    fsb == latency->fsb_freq && mem == latency->mem_freq)
			return latency;
	}

	DRM_DEBUG_KMS("Unknown FSB/MEM found, disable CxSR\n");

	return NULL;
}

static void pineview_disable_cxsr(struct drm_device *dev)
{
	struct drm_i915_private *dev_priv = dev->dev_private;

	/* deactivate cxsr */
	I915_WRITE(DSPFW3, I915_READ(DSPFW3) & ~PINEVIEW_SELF_REFRESH_EN);
}

/*
 * Latency for FIFO fetches is dependent on several factors:
 *   - memory configuration (speed, channels)
 *   - chipset
 *   - current MCH state
 * It can be fairly high in some situations, so here we assume a fairly
 * pessimal value.  It's a tradeoff between extra memory fetches (if we
 * set this value too high, the FIFO will fetch frequently to stay full)
 * and power consumption (set it too low to save power and we might see
 * FIFO underruns and display "flicker").
 *
 * A value of 5us seems to be a good balance; safe for very low end
 * platforms but not overly aggressive on lower latency configs.
 */
static const int latency_ns = 5000;

static int i9xx_get_fifo_size(struct drm_device *dev, int plane)
{
	struct drm_i915_private *dev_priv = dev->dev_private;
	uint32_t dsparb = I915_READ(DSPARB);
	int size;

	size = dsparb & 0x7f;
	if (plane)
		size = ((dsparb >> DSPARB_CSTART_SHIFT) & 0x7f) - size;

	DRM_DEBUG_KMS("FIFO size - (0x%08x) %s: %d\n", dsparb,
		      plane ? "B" : "A", size);

	return size;
}

static int i85x_get_fifo_size(struct drm_device *dev, int plane)
{
	struct drm_i915_private *dev_priv = dev->dev_private;
	uint32_t dsparb = I915_READ(DSPARB);
	int size;

	size = dsparb & 0x1ff;
	if (plane)
		size = ((dsparb >> DSPARB_BEND_SHIFT) & 0x1ff) - size;
	size >>= 1; /* Convert to cachelines */

	DRM_DEBUG_KMS("FIFO size - (0x%08x) %s: %d\n", dsparb,
		      plane ? "B" : "A", size);

	return size;
}

static int i845_get_fifo_size(struct drm_device *dev, int plane)
{
	struct drm_i915_private *dev_priv = dev->dev_private;
	uint32_t dsparb = I915_READ(DSPARB);
	int size;

	size = dsparb & 0x7f;
	size >>= 2; /* Convert to cachelines */

	DRM_DEBUG_KMS("FIFO size - (0x%08x) %s: %d\n", dsparb,
		      plane ? "B" : "A",
		      size);

	return size;
}

static int i830_get_fifo_size(struct drm_device *dev, int plane)
{
	struct drm_i915_private *dev_priv = dev->dev_private;
	uint32_t dsparb = I915_READ(DSPARB);
	int size;

	size = dsparb & 0x7f;
	size >>= 1; /* Convert to cachelines */

	DRM_DEBUG_KMS("FIFO size - (0x%08x) %s: %d\n", dsparb,
		      plane ? "B" : "A", size);

	return size;
}

static struct drm_crtc *single_enabled_crtc(struct drm_device *dev)
{
	struct drm_crtc *crtc, *enabled = NULL;

	list_for_each_entry(crtc, &dev->mode_config.crtc_list, head) {
		if (crtc->enabled && crtc->fb) {
			if (enabled)
				return NULL;
			enabled = crtc;
		}
	}

	return enabled;
}

static void pineview_update_wm(struct drm_device *dev)
{
	struct drm_i915_private *dev_priv = dev->dev_private;
	struct drm_crtc *crtc;
	const struct cxsr_latency *latency;
	u32 reg;
	unsigned long wm;

	latency = intel_get_cxsr_latency(IS_PINEVIEW_G(dev), dev_priv->is_ddr3,
					 dev_priv->fsb_freq, dev_priv->mem_freq);
	if (!latency) {
		DRM_DEBUG_KMS("Unknown FSB/MEM found, disable CxSR\n");
		pineview_disable_cxsr(dev);
		return;
	}

	crtc = single_enabled_crtc(dev);
	if (crtc) {
		int clock = crtc->mode.clock;
		int pixel_size = crtc->fb->bits_per_pixel / 8;

		/* Display SR */
		wm = intel_calculate_wm(clock, &pineview_display_wm,
					pineview_display_wm.fifo_size,
					pixel_size, latency->display_sr);
		reg = I915_READ(DSPFW1);
		reg &= ~DSPFW_SR_MASK;
		reg |= wm << DSPFW_SR_SHIFT;
		I915_WRITE(DSPFW1, reg);
		DRM_DEBUG_KMS("DSPFW1 register is %x\n", reg);

		/* cursor SR */
		wm = intel_calculate_wm(clock, &pineview_cursor_wm,
					pineview_display_wm.fifo_size,
					pixel_size, latency->cursor_sr);
		reg = I915_READ(DSPFW3);
		reg &= ~DSPFW_CURSOR_SR_MASK;
		reg |= (wm & 0x3f) << DSPFW_CURSOR_SR_SHIFT;
		I915_WRITE(DSPFW3, reg);

		/* Display HPLL off SR */
		wm = intel_calculate_wm(clock, &pineview_display_hplloff_wm,
					pineview_display_hplloff_wm.fifo_size,
					pixel_size, latency->display_hpll_disable);
		reg = I915_READ(DSPFW3);
		reg &= ~DSPFW_HPLL_SR_MASK;
		reg |= wm & DSPFW_HPLL_SR_MASK;
		I915_WRITE(DSPFW3, reg);

		/* cursor HPLL off SR */
		wm = intel_calculate_wm(clock, &pineview_cursor_hplloff_wm,
					pineview_display_hplloff_wm.fifo_size,
					pixel_size, latency->cursor_hpll_disable);
		reg = I915_READ(DSPFW3);
		reg &= ~DSPFW_HPLL_CURSOR_MASK;
		reg |= (wm & 0x3f) << DSPFW_HPLL_CURSOR_SHIFT;
		I915_WRITE(DSPFW3, reg);
		DRM_DEBUG_KMS("DSPFW3 register is %x\n", reg);

		/* activate cxsr */
		I915_WRITE(DSPFW3,
			   I915_READ(DSPFW3) | PINEVIEW_SELF_REFRESH_EN);
		DRM_DEBUG_KMS("Self-refresh is enabled\n");
	} else {
		pineview_disable_cxsr(dev);
		DRM_DEBUG_KMS("Self-refresh is disabled\n");
	}
}

static bool g4x_compute_wm0(struct drm_device *dev,
			    int plane,
			    const struct intel_watermark_params *display,
			    int display_latency_ns,
			    const struct intel_watermark_params *cursor,
			    int cursor_latency_ns,
			    int *plane_wm,
			    int *cursor_wm)
{
	struct drm_crtc *crtc;
	int htotal, hdisplay, clock, pixel_size;
	int line_time_us, line_count;
	int entries, tlb_miss;

	crtc = intel_get_crtc_for_plane(dev, plane);
	if (crtc->fb == NULL || !crtc->enabled) {
		*cursor_wm = cursor->guard_size;
		*plane_wm = display->guard_size;
		return false;
	}

	htotal = crtc->mode.htotal;
	hdisplay = crtc->mode.hdisplay;
	clock = crtc->mode.clock;
	pixel_size = crtc->fb->bits_per_pixel / 8;

	/* Use the small buffer method to calculate plane watermark */
	entries = ((clock * pixel_size / 1000) * display_latency_ns) / 1000;
	tlb_miss = display->fifo_size*display->cacheline_size - hdisplay * 8;
	if (tlb_miss > 0)
		entries += tlb_miss;
	entries = DIV_ROUND_UP(entries, display->cacheline_size);
	*plane_wm = entries + display->guard_size;
	if (*plane_wm > (int)display->max_wm)
		*plane_wm = display->max_wm;

	/* Use the large buffer method to calculate cursor watermark */
	line_time_us = ((htotal * 1000) / clock);
	line_count = (cursor_latency_ns / line_time_us + 1000) / 1000;
	entries = line_count * 64 * pixel_size;
	tlb_miss = cursor->fifo_size*cursor->cacheline_size - hdisplay * 8;
	if (tlb_miss > 0)
		entries += tlb_miss;
	entries = DIV_ROUND_UP(entries, cursor->cacheline_size);
	*cursor_wm = entries + cursor->guard_size;
	if (*cursor_wm > (int)cursor->max_wm)
		*cursor_wm = (int)cursor->max_wm;

	return true;
}

/*
 * Check the wm result.
 *
 * If any calculated watermark values is larger than the maximum value that
 * can be programmed into the associated watermark register, that watermark
 * must be disabled.
 */
static bool g4x_check_srwm(struct drm_device *dev,
			   int display_wm, int cursor_wm,
			   const struct intel_watermark_params *display,
			   const struct intel_watermark_params *cursor)
{
	DRM_DEBUG_KMS("SR watermark: display plane %d, cursor %d\n",
		      display_wm, cursor_wm);

	if (display_wm > display->max_wm) {
		DRM_DEBUG_KMS("display watermark is too large(%d/%ld), disabling\n",
			      display_wm, display->max_wm);
		return false;
	}

	if (cursor_wm > cursor->max_wm) {
		DRM_DEBUG_KMS("cursor watermark is too large(%d/%ld), disabling\n",
			      cursor_wm, cursor->max_wm);
		return false;
	}

	if (!(display_wm || cursor_wm)) {
		DRM_DEBUG_KMS("SR latency is 0, disabling\n");
		return false;
	}

	return true;
}

static bool g4x_compute_srwm(struct drm_device *dev,
			     int plane,
			     int latency_ns,
			     const struct intel_watermark_params *display,
			     const struct intel_watermark_params *cursor,
			     int *display_wm, int *cursor_wm)
{
	struct drm_crtc *crtc;
	int hdisplay, htotal, pixel_size, clock;
	unsigned long line_time_us;
	int line_count, line_size;
	int small, large;
	int entries;

	if (!latency_ns) {
		*display_wm = *cursor_wm = 0;
		return false;
	}

	crtc = intel_get_crtc_for_plane(dev, plane);
	hdisplay = crtc->mode.hdisplay;
	htotal = crtc->mode.htotal;
	clock = crtc->mode.clock;
	pixel_size = crtc->fb->bits_per_pixel / 8;

	line_time_us = (htotal * 1000) / clock;
	line_count = (latency_ns / line_time_us + 1000) / 1000;
	line_size = hdisplay * pixel_size;

	/* Use the minimum of the small and large buffer method for primary */
	small = ((clock * pixel_size / 1000) * latency_ns) / 1000;
	large = line_count * line_size;

	entries = DIV_ROUND_UP(min(small, large), display->cacheline_size);
	*display_wm = entries + display->guard_size;

	/* calculate the self-refresh watermark for display cursor */
	entries = line_count * pixel_size * 64;
	entries = DIV_ROUND_UP(entries, cursor->cacheline_size);
	*cursor_wm = entries + cursor->guard_size;

	return g4x_check_srwm(dev,
			      *display_wm, *cursor_wm,
			      display, cursor);
}

#define single_plane_enabled(mask) is_power_of_2(mask)

static void g4x_update_wm(struct drm_device *dev)
{
	static const int sr_latency_ns = 12000;
	struct drm_i915_private *dev_priv = dev->dev_private;
	int planea_wm, planeb_wm, cursora_wm, cursorb_wm;
	int plane_sr, cursor_sr;
	unsigned int enabled = 0;

	if (g4x_compute_wm0(dev, 0,
			    &g4x_wm_info, latency_ns,
			    &g4x_cursor_wm_info, latency_ns,
			    &planea_wm, &cursora_wm))
		enabled |= 1;

	if (g4x_compute_wm0(dev, 1,
			    &g4x_wm_info, latency_ns,
			    &g4x_cursor_wm_info, latency_ns,
			    &planeb_wm, &cursorb_wm))
		enabled |= 2;

	plane_sr = cursor_sr = 0;
	if (single_plane_enabled(enabled) &&
	    g4x_compute_srwm(dev, ffs(enabled) - 1,
			     sr_latency_ns,
			     &g4x_wm_info,
			     &g4x_cursor_wm_info,
			     &plane_sr, &cursor_sr))
		I915_WRITE(FW_BLC_SELF, FW_BLC_SELF_EN);
	else
		I915_WRITE(FW_BLC_SELF,
			   I915_READ(FW_BLC_SELF) & ~FW_BLC_SELF_EN);

	DRM_DEBUG_KMS("Setting FIFO watermarks - A: plane=%d, cursor=%d, B: plane=%d, cursor=%d, SR: plane=%d, cursor=%d\n",
		      planea_wm, cursora_wm,
		      planeb_wm, cursorb_wm,
		      plane_sr, cursor_sr);

	I915_WRITE(DSPFW1,
		   (plane_sr << DSPFW_SR_SHIFT) |
		   (cursorb_wm << DSPFW_CURSORB_SHIFT) |
		   (planeb_wm << DSPFW_PLANEB_SHIFT) |
		   planea_wm);
	I915_WRITE(DSPFW2,
		   (I915_READ(DSPFW2) & DSPFW_CURSORA_MASK) |
		   (cursora_wm << DSPFW_CURSORA_SHIFT));
	/* HPLL off in SR has some issues on G4x... disable it */
	I915_WRITE(DSPFW3,
		   (I915_READ(DSPFW3) & ~DSPFW_HPLL_SR_EN) |
		   (cursor_sr << DSPFW_CURSOR_SR_SHIFT));
}

static void i965_update_wm(struct drm_device *dev)
{
	struct drm_i915_private *dev_priv = dev->dev_private;
	struct drm_crtc *crtc;
	int srwm = 1;
	int cursor_sr = 16;

	/* Calc sr entries for one plane configs */
	crtc = single_enabled_crtc(dev);
	if (crtc) {
		/* self-refresh has much higher latency */
		static const int sr_latency_ns = 12000;
		int clock = crtc->mode.clock;
		int htotal = crtc->mode.htotal;
		int hdisplay = crtc->mode.hdisplay;
		int pixel_size = crtc->fb->bits_per_pixel / 8;
		unsigned long line_time_us;
		int entries;

		line_time_us = ((htotal * 1000) / clock);

		/* Use ns/us then divide to preserve precision */
		entries = (((sr_latency_ns / line_time_us) + 1000) / 1000) *
			pixel_size * hdisplay;
		entries = DIV_ROUND_UP(entries, I915_FIFO_LINE_SIZE);
		srwm = I965_FIFO_SIZE - entries;
		if (srwm < 0)
			srwm = 1;
		srwm &= 0x1ff;
		DRM_DEBUG_KMS("self-refresh entries: %d, wm: %d\n",
			      entries, srwm);

		entries = (((sr_latency_ns / line_time_us) + 1000) / 1000) *
			pixel_size * 64;
		entries = DIV_ROUND_UP(entries,
					  i965_cursor_wm_info.cacheline_size);
		cursor_sr = i965_cursor_wm_info.fifo_size -
			(entries + i965_cursor_wm_info.guard_size);

		if (cursor_sr > i965_cursor_wm_info.max_wm)
			cursor_sr = i965_cursor_wm_info.max_wm;

		DRM_DEBUG_KMS("self-refresh watermark: display plane %d "
			      "cursor %d\n", srwm, cursor_sr);

		if (IS_CRESTLINE(dev))
			I915_WRITE(FW_BLC_SELF, FW_BLC_SELF_EN);
	} else {
		/* Turn off self refresh if both pipes are enabled */
		if (IS_CRESTLINE(dev))
			I915_WRITE(FW_BLC_SELF, I915_READ(FW_BLC_SELF)
				   & ~FW_BLC_SELF_EN);
	}

	DRM_DEBUG_KMS("Setting FIFO watermarks - A: 8, B: 8, C: 8, SR %d\n",
		      srwm);

	/* 965 has limitations... */
	I915_WRITE(DSPFW1, (srwm << DSPFW_SR_SHIFT) |
		   (8 << 16) | (8 << 8) | (8 << 0));
	I915_WRITE(DSPFW2, (8 << 8) | (8 << 0));
	/* update cursor SR watermark */
	I915_WRITE(DSPFW3, (cursor_sr << DSPFW_CURSOR_SR_SHIFT));
}

static void i9xx_update_wm(struct drm_device *dev)
{
	struct drm_i915_private *dev_priv = dev->dev_private;
	const struct intel_watermark_params *wm_info;
	uint32_t fwater_lo;
	uint32_t fwater_hi;
	int cwm, srwm = 1;
	int fifo_size;
	int planea_wm, planeb_wm;
	struct drm_crtc *crtc, *enabled = NULL;

	if (IS_I945GM(dev))
		wm_info = &i945_wm_info;
	else if (!IS_GEN2(dev))
		wm_info = &i915_wm_info;
	else
		wm_info = &i855_wm_info;

	fifo_size = dev_priv->display.get_fifo_size(dev, 0);
	crtc = intel_get_crtc_for_plane(dev, 0);
	if (crtc->enabled && crtc->fb) {
		planea_wm = intel_calculate_wm(crtc->mode.clock,
					       wm_info, fifo_size,
					       crtc->fb->bits_per_pixel / 8,
					       latency_ns);
		enabled = crtc;
	} else
		planea_wm = fifo_size - wm_info->guard_size;

	fifo_size = dev_priv->display.get_fifo_size(dev, 1);
	crtc = intel_get_crtc_for_plane(dev, 1);
	if (crtc->enabled && crtc->fb) {
		planeb_wm = intel_calculate_wm(crtc->mode.clock,
					       wm_info, fifo_size,
					       crtc->fb->bits_per_pixel / 8,
					       latency_ns);
		if (enabled == NULL)
			enabled = crtc;
		else
			enabled = NULL;
	} else
		planeb_wm = fifo_size - wm_info->guard_size;

	DRM_DEBUG_KMS("FIFO watermarks - A: %d, B: %d\n", planea_wm, planeb_wm);

	/*
	 * Overlay gets an aggressive default since video jitter is bad.
	 */
	cwm = 2;

	/* Play safe and disable self-refresh before adjusting watermarks. */
	if (IS_I945G(dev) || IS_I945GM(dev))
		I915_WRITE(FW_BLC_SELF, FW_BLC_SELF_EN_MASK | 0);
	else if (IS_I915GM(dev))
		I915_WRITE(INSTPM, I915_READ(INSTPM) & ~INSTPM_SELF_EN);

	/* Calc sr entries for one plane configs */
	if (HAS_FW_BLC(dev) && enabled) {
		/* self-refresh has much higher latency */
		static const int sr_latency_ns = 6000;
		int clock = enabled->mode.clock;
		int htotal = enabled->mode.htotal;
		int hdisplay = enabled->mode.hdisplay;
		int pixel_size = enabled->fb->bits_per_pixel / 8;
		unsigned long line_time_us;
		int entries;

		line_time_us = (htotal * 1000) / clock;

		/* Use ns/us then divide to preserve precision */
		entries = (((sr_latency_ns / line_time_us) + 1000) / 1000) *
			pixel_size * hdisplay;
		entries = DIV_ROUND_UP(entries, wm_info->cacheline_size);
		DRM_DEBUG_KMS("self-refresh entries: %d\n", entries);
		srwm = wm_info->fifo_size - entries;
		if (srwm < 0)
			srwm = 1;

		if (IS_I945G(dev) || IS_I945GM(dev))
			I915_WRITE(FW_BLC_SELF,
				   FW_BLC_SELF_FIFO_MASK | (srwm & 0xff));
		else if (IS_I915GM(dev))
			I915_WRITE(FW_BLC_SELF, srwm & 0x3f);
	}

	DRM_DEBUG_KMS("Setting FIFO watermarks - A: %d, B: %d, C: %d, SR %d\n",
		      planea_wm, planeb_wm, cwm, srwm);

	fwater_lo = ((planeb_wm & 0x3f) << 16) | (planea_wm & 0x3f);
	fwater_hi = (cwm & 0x1f);

	/* Set request length to 8 cachelines per fetch */
	fwater_lo = fwater_lo | (1 << 24) | (1 << 8);
	fwater_hi = fwater_hi | (1 << 8);

	I915_WRITE(FW_BLC, fwater_lo);
	I915_WRITE(FW_BLC2, fwater_hi);

	if (HAS_FW_BLC(dev)) {
		if (enabled) {
			if (IS_I945G(dev) || IS_I945GM(dev))
				I915_WRITE(FW_BLC_SELF,
					   FW_BLC_SELF_EN_MASK | FW_BLC_SELF_EN);
			else if (IS_I915GM(dev))
				I915_WRITE(INSTPM, I915_READ(INSTPM) | INSTPM_SELF_EN);
			DRM_DEBUG_KMS("memory self refresh enabled\n");
		} else
			DRM_DEBUG_KMS("memory self refresh disabled\n");
	}
}

static void i830_update_wm(struct drm_device *dev)
{
	struct drm_i915_private *dev_priv = dev->dev_private;
	struct drm_crtc *crtc;
	uint32_t fwater_lo;
	int planea_wm;

	crtc = single_enabled_crtc(dev);
	if (crtc == NULL)
		return;

	planea_wm = intel_calculate_wm(crtc->mode.clock, &i830_wm_info,
				       dev_priv->display.get_fifo_size(dev, 0),
				       crtc->fb->bits_per_pixel / 8,
				       latency_ns);
	fwater_lo = I915_READ(FW_BLC) & ~0xfff;
	fwater_lo |= (3<<8) | planea_wm;

	DRM_DEBUG_KMS("Setting FIFO watermarks - A: %d\n", planea_wm);

	I915_WRITE(FW_BLC, fwater_lo);
}

#define ILK_LP0_PLANE_LATENCY		700
#define ILK_LP0_CURSOR_LATENCY		1300

/*
 * Check the wm result.
 *
 * If any calculated watermark values is larger than the maximum value that
 * can be programmed into the associated watermark register, that watermark
 * must be disabled.
 */
static bool ironlake_check_srwm(struct drm_device *dev, int level,
				int fbc_wm, int display_wm, int cursor_wm,
				const struct intel_watermark_params *display,
				const struct intel_watermark_params *cursor)
{
	struct drm_i915_private *dev_priv = dev->dev_private;

	DRM_DEBUG_KMS("watermark %d: display plane %d, fbc lines %d,"
		      " cursor %d\n", level, display_wm, fbc_wm, cursor_wm);

	if (fbc_wm > SNB_FBC_MAX_SRWM) {
		DRM_DEBUG_KMS("fbc watermark(%d) is too large(%d), disabling wm%d+\n",
			      fbc_wm, SNB_FBC_MAX_SRWM, level);

		/* fbc has it's own way to disable FBC WM */
		I915_WRITE(DISP_ARB_CTL,
			   I915_READ(DISP_ARB_CTL) | DISP_FBC_WM_DIS);
		return false;
	}

	if (display_wm > display->max_wm) {
		DRM_DEBUG_KMS("display watermark(%d) is too large(%d), disabling wm%d+\n",
			      display_wm, SNB_DISPLAY_MAX_SRWM, level);
		return false;
	}

	if (cursor_wm > cursor->max_wm) {
		DRM_DEBUG_KMS("cursor watermark(%d) is too large(%d), disabling wm%d+\n",
			      cursor_wm, SNB_CURSOR_MAX_SRWM, level);
		return false;
	}

	if (!(fbc_wm || display_wm || cursor_wm)) {
		DRM_DEBUG_KMS("latency %d is 0, disabling wm%d+\n", level, level);
		return false;
	}

	return true;
}

/*
 * Compute watermark values of WM[1-3],
 */
static bool ironlake_compute_srwm(struct drm_device *dev, int level, int plane,
				  int latency_ns,
				  const struct intel_watermark_params *display,
				  const struct intel_watermark_params *cursor,
				  int *fbc_wm, int *display_wm, int *cursor_wm)
{
	struct drm_crtc *crtc;
	unsigned long line_time_us;
	int hdisplay, htotal, pixel_size, clock;
	int line_count, line_size;
	int small, large;
	int entries;

	if (!latency_ns) {
		*fbc_wm = *display_wm = *cursor_wm = 0;
		return false;
	}

	crtc = intel_get_crtc_for_plane(dev, plane);
	hdisplay = crtc->mode.hdisplay;
	htotal = crtc->mode.htotal;
	clock = crtc->mode.clock;
	pixel_size = crtc->fb->bits_per_pixel / 8;

	line_time_us = (htotal * 1000) / clock;
	line_count = (latency_ns / line_time_us + 1000) / 1000;
	line_size = hdisplay * pixel_size;

	/* Use the minimum of the small and large buffer method for primary */
	small = ((clock * pixel_size / 1000) * latency_ns) / 1000;
	large = line_count * line_size;

	entries = DIV_ROUND_UP(min(small, large), display->cacheline_size);
	*display_wm = entries + display->guard_size;

	/*
	 * Spec says:
	 * FBC WM = ((Final Primary WM * 64) / number of bytes per line) + 2
	 */
	*fbc_wm = DIV_ROUND_UP(*display_wm * 64, line_size) + 2;

	/* calculate the self-refresh watermark for display cursor */
	entries = line_count * pixel_size * 64;
	entries = DIV_ROUND_UP(entries, cursor->cacheline_size);
	*cursor_wm = entries + cursor->guard_size;

	return ironlake_check_srwm(dev, level,
				   *fbc_wm, *display_wm, *cursor_wm,
				   display, cursor);
}

static void ironlake_update_wm(struct drm_device *dev)
{
	struct drm_i915_private *dev_priv = dev->dev_private;
	int fbc_wm, plane_wm, cursor_wm;
	unsigned int enabled;

	enabled = 0;
	if (g4x_compute_wm0(dev, 0,
			    &ironlake_display_wm_info,
			    ILK_LP0_PLANE_LATENCY,
			    &ironlake_cursor_wm_info,
			    ILK_LP0_CURSOR_LATENCY,
			    &plane_wm, &cursor_wm)) {
		I915_WRITE(WM0_PIPEA_ILK,
			   (plane_wm << WM0_PIPE_PLANE_SHIFT) | cursor_wm);
		DRM_DEBUG_KMS("FIFO watermarks For pipe A -"
			      " plane %d, " "cursor: %d\n",
			      plane_wm, cursor_wm);
		enabled |= 1;
	}

	if (g4x_compute_wm0(dev, 1,
			    &ironlake_display_wm_info,
			    ILK_LP0_PLANE_LATENCY,
			    &ironlake_cursor_wm_info,
			    ILK_LP0_CURSOR_LATENCY,
			    &plane_wm, &cursor_wm)) {
		I915_WRITE(WM0_PIPEB_ILK,
			   (plane_wm << WM0_PIPE_PLANE_SHIFT) | cursor_wm);
		DRM_DEBUG_KMS("FIFO watermarks For pipe B -"
			      " plane %d, cursor: %d\n",
			      plane_wm, cursor_wm);
		enabled |= 2;
	}

	/*
	 * Calculate and update the self-refresh watermark only when one
	 * display plane is used.
	 */
	I915_WRITE(WM3_LP_ILK, 0);
	I915_WRITE(WM2_LP_ILK, 0);
	I915_WRITE(WM1_LP_ILK, 0);

	if (!single_plane_enabled(enabled))
		return;
	enabled = ffs(enabled) - 1;

	/* WM1 */
	if (!ironlake_compute_srwm(dev, 1, enabled,
				   ILK_READ_WM1_LATENCY() * 500,
				   &ironlake_display_srwm_info,
				   &ironlake_cursor_srwm_info,
				   &fbc_wm, &plane_wm, &cursor_wm))
		return;

	I915_WRITE(WM1_LP_ILK,
		   WM1_LP_SR_EN |
		   (ILK_READ_WM1_LATENCY() << WM1_LP_LATENCY_SHIFT) |
		   (fbc_wm << WM1_LP_FBC_SHIFT) |
		   (plane_wm << WM1_LP_SR_SHIFT) |
		   cursor_wm);

	/* WM2 */
	if (!ironlake_compute_srwm(dev, 2, enabled,
				   ILK_READ_WM2_LATENCY() * 500,
				   &ironlake_display_srwm_info,
				   &ironlake_cursor_srwm_info,
				   &fbc_wm, &plane_wm, &cursor_wm))
		return;

	I915_WRITE(WM2_LP_ILK,
		   WM2_LP_EN |
		   (ILK_READ_WM2_LATENCY() << WM1_LP_LATENCY_SHIFT) |
		   (fbc_wm << WM1_LP_FBC_SHIFT) |
		   (plane_wm << WM1_LP_SR_SHIFT) |
		   cursor_wm);

	/*
	 * WM3 is unsupported on ILK, probably because we don't have latency
	 * data for that power state
	 */
}

void sandybridge_update_wm(struct drm_device *dev)
{
	struct drm_i915_private *dev_priv = dev->dev_private;
	int latency = SNB_READ_WM0_LATENCY() * 100;	/* In unit 0.1us */
	u32 val;
	int fbc_wm, plane_wm, cursor_wm;
	unsigned int enabled;

	enabled = 0;
	if (g4x_compute_wm0(dev, 0,
			    &sandybridge_display_wm_info, latency,
			    &sandybridge_cursor_wm_info, latency,
			    &plane_wm, &cursor_wm)) {
		val = I915_READ(WM0_PIPEA_ILK);
		val &= ~(WM0_PIPE_PLANE_MASK | WM0_PIPE_CURSOR_MASK);
		I915_WRITE(WM0_PIPEA_ILK, val |
			   ((plane_wm << WM0_PIPE_PLANE_SHIFT) | cursor_wm));
		DRM_DEBUG_KMS("FIFO watermarks For pipe A -"
			      " plane %d, " "cursor: %d\n",
			      plane_wm, cursor_wm);
		enabled |= 1;
	}

	if (g4x_compute_wm0(dev, 1,
			    &sandybridge_display_wm_info, latency,
			    &sandybridge_cursor_wm_info, latency,
			    &plane_wm, &cursor_wm)) {
		val = I915_READ(WM0_PIPEB_ILK);
		val &= ~(WM0_PIPE_PLANE_MASK | WM0_PIPE_CURSOR_MASK);
		I915_WRITE(WM0_PIPEB_ILK, val |
			   ((plane_wm << WM0_PIPE_PLANE_SHIFT) | cursor_wm));
		DRM_DEBUG_KMS("FIFO watermarks For pipe B -"
			      " plane %d, cursor: %d\n",
			      plane_wm, cursor_wm);
		enabled |= 2;
	}

	/* IVB has 3 pipes */
	if (IS_IVYBRIDGE(dev) &&
	    g4x_compute_wm0(dev, 2,
			    &sandybridge_display_wm_info, latency,
			    &sandybridge_cursor_wm_info, latency,
			    &plane_wm, &cursor_wm)) {
		val = I915_READ(WM0_PIPEC_IVB);
		val &= ~(WM0_PIPE_PLANE_MASK | WM0_PIPE_CURSOR_MASK);
		I915_WRITE(WM0_PIPEC_IVB, val |
			   ((plane_wm << WM0_PIPE_PLANE_SHIFT) | cursor_wm));
		DRM_DEBUG_KMS("FIFO watermarks For pipe C -"
			      " plane %d, cursor: %d\n",
			      plane_wm, cursor_wm);
		enabled |= 3;
	}

	/*
	 * Calculate and update the self-refresh watermark only when one
	 * display plane is used.
	 *
	 * SNB support 3 levels of watermark.
	 *
	 * WM1/WM2/WM2 watermarks have to be enabled in the ascending order,
	 * and disabled in the descending order
	 *
	 */
	I915_WRITE(WM3_LP_ILK, 0);
	I915_WRITE(WM2_LP_ILK, 0);
	I915_WRITE(WM1_LP_ILK, 0);

	if (!single_plane_enabled(enabled) ||
	    dev_priv->sprite_scaling_enabled)
		return;
	enabled = ffs(enabled) - 1;

	/* WM1 */
	if (!ironlake_compute_srwm(dev, 1, enabled,
				   SNB_READ_WM1_LATENCY() * 500,
				   &sandybridge_display_srwm_info,
				   &sandybridge_cursor_srwm_info,
				   &fbc_wm, &plane_wm, &cursor_wm))
		return;

	I915_WRITE(WM1_LP_ILK,
		   WM1_LP_SR_EN |
		   (SNB_READ_WM1_LATENCY() << WM1_LP_LATENCY_SHIFT) |
		   (fbc_wm << WM1_LP_FBC_SHIFT) |
		   (plane_wm << WM1_LP_SR_SHIFT) |
		   cursor_wm);

	/* WM2 */
	if (!ironlake_compute_srwm(dev, 2, enabled,
				   SNB_READ_WM2_LATENCY() * 500,
				   &sandybridge_display_srwm_info,
				   &sandybridge_cursor_srwm_info,
				   &fbc_wm, &plane_wm, &cursor_wm))
		return;

	I915_WRITE(WM2_LP_ILK,
		   WM2_LP_EN |
		   (SNB_READ_WM2_LATENCY() << WM1_LP_LATENCY_SHIFT) |
		   (fbc_wm << WM1_LP_FBC_SHIFT) |
		   (plane_wm << WM1_LP_SR_SHIFT) |
		   cursor_wm);

	/* WM3 */
	if (!ironlake_compute_srwm(dev, 3, enabled,
				   SNB_READ_WM3_LATENCY() * 500,
				   &sandybridge_display_srwm_info,
				   &sandybridge_cursor_srwm_info,
				   &fbc_wm, &plane_wm, &cursor_wm))
		return;

	I915_WRITE(WM3_LP_ILK,
		   WM3_LP_EN |
		   (SNB_READ_WM3_LATENCY() << WM1_LP_LATENCY_SHIFT) |
		   (fbc_wm << WM1_LP_FBC_SHIFT) |
		   (plane_wm << WM1_LP_SR_SHIFT) |
		   cursor_wm);
}

static bool
sandybridge_compute_sprite_wm(struct drm_device *dev, int plane,
			      uint32_t sprite_width, int pixel_size,
			      const struct intel_watermark_params *display,
			      int display_latency_ns, int *sprite_wm)
{
	struct drm_crtc *crtc;
	int clock;
	int entries, tlb_miss;

	crtc = intel_get_crtc_for_plane(dev, plane);
	if (crtc->fb == NULL || !crtc->enabled) {
		*sprite_wm = display->guard_size;
		return false;
	}

	clock = crtc->mode.clock;

	/* Use the small buffer method to calculate the sprite watermark */
	entries = ((clock * pixel_size / 1000) * display_latency_ns) / 1000;
	tlb_miss = display->fifo_size*display->cacheline_size -
		sprite_width * 8;
	if (tlb_miss > 0)
		entries += tlb_miss;
	entries = DIV_ROUND_UP(entries, display->cacheline_size);
	*sprite_wm = entries + display->guard_size;
	if (*sprite_wm > (int)display->max_wm)
		*sprite_wm = display->max_wm;

	return true;
}

static bool
sandybridge_compute_sprite_srwm(struct drm_device *dev, int plane,
				uint32_t sprite_width, int pixel_size,
				const struct intel_watermark_params *display,
				int latency_ns, int *sprite_wm)
{
	struct drm_crtc *crtc;
	unsigned long line_time_us;
	int clock;
	int line_count, line_size;
	int small, large;
	int entries;

	if (!latency_ns) {
		*sprite_wm = 0;
		return false;
	}

	crtc = intel_get_crtc_for_plane(dev, plane);
	clock = crtc->mode.clock;
	if (!clock) {
		*sprite_wm = 0;
		return false;
	}

	line_time_us = (sprite_width * 1000) / clock;
	if (!line_time_us) {
		*sprite_wm = 0;
		return false;
	}

	line_count = (latency_ns / line_time_us + 1000) / 1000;
	line_size = sprite_width * pixel_size;

	/* Use the minimum of the small and large buffer method for primary */
	small = ((clock * pixel_size / 1000) * latency_ns) / 1000;
	large = line_count * line_size;

	entries = DIV_ROUND_UP(min(small, large), display->cacheline_size);
	*sprite_wm = entries + display->guard_size;

	return *sprite_wm > 0x3ff ? false : true;
}

static void sandybridge_update_sprite_wm(struct drm_device *dev, int pipe,
					 uint32_t sprite_width, int pixel_size)
{
	struct drm_i915_private *dev_priv = dev->dev_private;
	int latency = SNB_READ_WM0_LATENCY() * 100;	/* In unit 0.1us */
	u32 val;
	int sprite_wm, reg;
	int ret;

	switch (pipe) {
	case 0:
		reg = WM0_PIPEA_ILK;
		break;
	case 1:
		reg = WM0_PIPEB_ILK;
		break;
	case 2:
		reg = WM0_PIPEC_IVB;
		break;
	default:
		return; /* bad pipe */
	}

	ret = sandybridge_compute_sprite_wm(dev, pipe, sprite_width, pixel_size,
					    &sandybridge_display_wm_info,
					    latency, &sprite_wm);
	if (!ret) {
		DRM_DEBUG_KMS("failed to compute sprite wm for pipe %d\n",
			      pipe);
		return;
	}

	val = I915_READ(reg);
	val &= ~WM0_PIPE_SPRITE_MASK;
	I915_WRITE(reg, val | (sprite_wm << WM0_PIPE_SPRITE_SHIFT));
	DRM_DEBUG_KMS("sprite watermarks For pipe %d - %d\n", pipe, sprite_wm);


	ret = sandybridge_compute_sprite_srwm(dev, pipe, sprite_width,
					      pixel_size,
					      &sandybridge_display_srwm_info,
					      SNB_READ_WM1_LATENCY() * 500,
					      &sprite_wm);
	if (!ret) {
		DRM_DEBUG_KMS("failed to compute sprite lp1 wm on pipe %d\n",
			      pipe);
		return;
	}
	I915_WRITE(WM1S_LP_ILK, sprite_wm);

	/* Only IVB has two more LP watermarks for sprite */
	if (!IS_IVYBRIDGE(dev))
		return;

	ret = sandybridge_compute_sprite_srwm(dev, pipe, sprite_width,
					      pixel_size,
					      &sandybridge_display_srwm_info,
					      SNB_READ_WM2_LATENCY() * 500,
					      &sprite_wm);
	if (!ret) {
		DRM_DEBUG_KMS("failed to compute sprite lp2 wm on pipe %d\n",
			      pipe);
		return;
	}
	I915_WRITE(WM2S_LP_IVB, sprite_wm);

	ret = sandybridge_compute_sprite_srwm(dev, pipe, sprite_width,
					      pixel_size,
					      &sandybridge_display_srwm_info,
					      SNB_READ_WM3_LATENCY() * 500,
					      &sprite_wm);
	if (!ret) {
		DRM_DEBUG_KMS("failed to compute sprite lp3 wm on pipe %d\n",
			      pipe);
		return;
	}
	I915_WRITE(WM3S_LP_IVB, sprite_wm);
}

/**
 * intel_update_watermarks - update FIFO watermark values based on current modes
 *
 * Calculate watermark values for the various WM regs based on current mode
 * and plane configuration.
 *
 * There are several cases to deal with here:
 *   - normal (i.e. non-self-refresh)
 *   - self-refresh (SR) mode
 *   - lines are large relative to FIFO size (buffer can hold up to 2)
 *   - lines are small relative to FIFO size (buffer can hold more than 2
 *     lines), so need to account for TLB latency
 *
 *   The normal calculation is:
 *     watermark = dotclock * bytes per pixel * latency
 *   where latency is platform & configuration dependent (we assume pessimal
 *   values here).
 *
 *   The SR calculation is:
 *     watermark = (trunc(latency/line time)+1) * surface width *
 *       bytes per pixel
 *   where
 *     line time = htotal / dotclock
 *     surface width = hdisplay for normal plane and 64 for cursor
 *   and latency is assumed to be high, as above.
 *
 * The final value programmed to the register should always be rounded up,
 * and include an extra 2 entries to account for clock crossings.
 *
 * We don't use the sprite, so we can ignore that.  And on Crestline we have
 * to set the non-SR watermarks to 8.
 */
static void intel_update_watermarks(struct drm_device *dev)
{
	struct drm_i915_private *dev_priv = dev->dev_private;

	if (dev_priv->display.update_wm)
		dev_priv->display.update_wm(dev);
}

void intel_update_sprite_watermarks(struct drm_device *dev, int pipe,
				    uint32_t sprite_width, int pixel_size)
{
	struct drm_i915_private *dev_priv = dev->dev_private;

	if (dev_priv->display.update_sprite_wm)
		dev_priv->display.update_sprite_wm(dev, pipe, sprite_width,
						   pixel_size);
}

static inline bool intel_panel_use_ssc(struct drm_i915_private *dev_priv)
{
	if (i915_panel_use_ssc >= 0)
		return i915_panel_use_ssc != 0;
	return dev_priv->lvds_use_ssc
		&& !(dev_priv->quirks & QUIRK_LVDS_SSC_DISABLE);
}

/**
 * intel_choose_pipe_bpp_dither - figure out what color depth the pipe should send
 * @crtc: CRTC structure
 * @mode: requested mode
 *
 * A pipe may be connected to one or more outputs.  Based on the depth of the
 * attached framebuffer, choose a good color depth to use on the pipe.
 *
 * If possible, match the pipe depth to the fb depth.  In some cases, this
 * isn't ideal, because the connected output supports a lesser or restricted
 * set of depths.  Resolve that here:
 *    LVDS typically supports only 6bpc, so clamp down in that case
 *    HDMI supports only 8bpc or 12bpc, so clamp to 8bpc with dither for 10bpc
 *    Displays may support a restricted set as well, check EDID and clamp as
 *      appropriate.
 *    DP may want to dither down to 6bpc to fit larger modes
 *
 * RETURNS:
 * Dithering requirement (i.e. false if display bpc and pipe bpc match,
 * true if they don't match).
 */
static bool intel_choose_pipe_bpp_dither(struct drm_crtc *crtc,
					 unsigned int *pipe_bpp,
					 struct drm_display_mode *mode)
{
	struct drm_device *dev = crtc->dev;
	struct drm_i915_private *dev_priv = dev->dev_private;
	struct drm_encoder *encoder;
	struct drm_connector *connector;
	unsigned int display_bpc = UINT_MAX, bpc;

	/* Walk the encoders & connectors on this crtc, get min bpc */
	list_for_each_entry(encoder, &dev->mode_config.encoder_list, head) {
		struct intel_encoder *intel_encoder = to_intel_encoder(encoder);

		if (encoder->crtc != crtc)
			continue;

		if (intel_encoder->type == INTEL_OUTPUT_LVDS) {
			unsigned int lvds_bpc;

			if ((I915_READ(PCH_LVDS) & LVDS_A3_POWER_MASK) ==
			    LVDS_A3_POWER_UP)
				lvds_bpc = 8;
			else
				lvds_bpc = 6;

			if (lvds_bpc < display_bpc) {
				DRM_DEBUG_KMS("clamping display bpc (was %d) to LVDS (%d)\n", display_bpc, lvds_bpc);
				display_bpc = lvds_bpc;
			}
			continue;
		}

		if (intel_encoder->type == INTEL_OUTPUT_EDP) {
			/* Use VBT settings if we have an eDP panel */
			unsigned int edp_bpc = dev_priv->edp.bpp / 3;

			if (edp_bpc < display_bpc) {
				DRM_DEBUG_KMS("clamping display bpc (was %d) to eDP (%d)\n", display_bpc, edp_bpc);
				display_bpc = edp_bpc;
			}
			continue;
		}

		/* Not one of the known troublemakers, check the EDID */
		list_for_each_entry(connector, &dev->mode_config.connector_list,
				    head) {
			if (connector->encoder != encoder)
				continue;

			/* Don't use an invalid EDID bpc value */
			if (connector->display_info.bpc &&
			    connector->display_info.bpc < display_bpc) {
				DRM_DEBUG_KMS("clamping display bpc (was %d) to EDID reported max of %d\n", display_bpc, connector->display_info.bpc);
				display_bpc = connector->display_info.bpc;
			}
		}

		/*
		 * HDMI is either 12 or 8, so if the display lets 10bpc sneak
		 * through, clamp it down.  (Note: >12bpc will be caught below.)
		 */
		if (intel_encoder->type == INTEL_OUTPUT_HDMI) {
			if (display_bpc > 8 && display_bpc < 12) {
				DRM_DEBUG_KMS("forcing bpc to 12 for HDMI\n");
				display_bpc = 12;
			} else {
				DRM_DEBUG_KMS("forcing bpc to 8 for HDMI\n");
				display_bpc = 8;
			}
		}
	}

	if (mode->private_flags & INTEL_MODE_DP_FORCE_6BPC) {
		DRM_DEBUG_KMS("Dithering DP to 6bpc\n");
		display_bpc = 6;
	}

	/*
	 * We could just drive the pipe at the highest bpc all the time and
	 * enable dithering as needed, but that costs bandwidth.  So choose
	 * the minimum value that expresses the full color range of the fb but
	 * also stays within the max display bpc discovered above.
	 */

	switch (crtc->fb->depth) {
	case 8:
		bpc = 8; /* since we go through a colormap */
		break;
	case 15:
	case 16:
		bpc = 6; /* min is 18bpp */
		break;
	case 24:
		bpc = 8;
		break;
	case 30:
		bpc = 10;
		break;
	case 48:
		bpc = 12;
		break;
	default:
		DRM_DEBUG("unsupported depth, assuming 24 bits\n");
		bpc = min((unsigned int)8, display_bpc);
		break;
	}

	display_bpc = min(display_bpc, bpc);

	DRM_DEBUG_KMS("setting pipe bpc to %d (max display bpc %d)\n",
		      bpc, display_bpc);

	*pipe_bpp = display_bpc * 3;

	return display_bpc != bpc;
}

static int i9xx_get_refclk(struct drm_crtc *crtc, int num_connectors)
{
	struct drm_device *dev = crtc->dev;
	struct drm_i915_private *dev_priv = dev->dev_private;
	int refclk;

	if (intel_pipe_has_type(crtc, INTEL_OUTPUT_LVDS) &&
	    intel_panel_use_ssc(dev_priv) && num_connectors < 2) {
		refclk = dev_priv->lvds_ssc_freq * 1000;
		DRM_DEBUG_KMS("using SSC reference clock of %d MHz\n",
			      refclk / 1000);
	} else if (!IS_GEN2(dev)) {
		refclk = 96000;
	} else {
		refclk = 48000;
	}

	return refclk;
}

static void i9xx_adjust_sdvo_tv_clock(struct drm_display_mode *adjusted_mode,
				      intel_clock_t *clock)
{
	/* SDVO TV has fixed PLL values depend on its clock range,
	   this mirrors vbios setting. */
	if (adjusted_mode->clock >= 100000
	    && adjusted_mode->clock < 140500) {
		clock->p1 = 2;
		clock->p2 = 10;
		clock->n = 3;
		clock->m1 = 16;
		clock->m2 = 8;
	} else if (adjusted_mode->clock >= 140500
		   && adjusted_mode->clock <= 200000) {
		clock->p1 = 1;
		clock->p2 = 10;
		clock->n = 6;
		clock->m1 = 12;
		clock->m2 = 8;
	}
}

static void i9xx_update_pll_dividers(struct drm_crtc *crtc,
				     intel_clock_t *clock,
				     intel_clock_t *reduced_clock)
{
	struct drm_device *dev = crtc->dev;
	struct drm_i915_private *dev_priv = dev->dev_private;
	struct intel_crtc *intel_crtc = to_intel_crtc(crtc);
	int pipe = intel_crtc->pipe;
	u32 fp, fp2 = 0;

	if (IS_PINEVIEW(dev)) {
		fp = (1 << clock->n) << 16 | clock->m1 << 8 | clock->m2;
		if (reduced_clock)
			fp2 = (1 << reduced_clock->n) << 16 |
				reduced_clock->m1 << 8 | reduced_clock->m2;
	} else {
		fp = clock->n << 16 | clock->m1 << 8 | clock->m2;
		if (reduced_clock)
			fp2 = reduced_clock->n << 16 | reduced_clock->m1 << 8 |
				reduced_clock->m2;
	}

	I915_WRITE(FP0(pipe), fp);

	intel_crtc->lowfreq_avail = false;
	if (intel_pipe_has_type(crtc, INTEL_OUTPUT_LVDS) &&
	    reduced_clock && i915_powersave) {
		I915_WRITE(FP1(pipe), fp2);
		intel_crtc->lowfreq_avail = true;
	} else {
		I915_WRITE(FP1(pipe), fp);
	}
}

static int i9xx_crtc_mode_set(struct drm_crtc *crtc,
			      struct drm_display_mode *mode,
			      struct drm_display_mode *adjusted_mode,
			      int x, int y,
			      struct drm_framebuffer *old_fb)
{
	struct drm_device *dev = crtc->dev;
	struct drm_i915_private *dev_priv = dev->dev_private;
	struct intel_crtc *intel_crtc = to_intel_crtc(crtc);
	int pipe = intel_crtc->pipe;
	int plane = intel_crtc->plane;
	int refclk, num_connectors = 0;
	intel_clock_t clock, reduced_clock;
	u32 dpll, dspcntr, pipeconf, vsyncshift;
	bool ok, has_reduced_clock = false, is_sdvo = false, is_dvo = false;
	bool is_crt = false, is_lvds = false, is_tv = false, is_dp = false;
	struct drm_mode_config *mode_config = &dev->mode_config;
	struct intel_encoder *encoder;
	const intel_limit_t *limit;
	int ret;
	u32 temp;
	u32 lvds_sync = 0;

	list_for_each_entry(encoder, &mode_config->encoder_list, base.head) {
		if (encoder->base.crtc != crtc)
			continue;

		switch (encoder->type) {
		case INTEL_OUTPUT_LVDS:
			is_lvds = true;
			break;
		case INTEL_OUTPUT_SDVO:
		case INTEL_OUTPUT_HDMI:
			is_sdvo = true;
			if (encoder->needs_tv_clock)
				is_tv = true;
			break;
		case INTEL_OUTPUT_DVO:
			is_dvo = true;
			break;
		case INTEL_OUTPUT_TVOUT:
			is_tv = true;
			break;
		case INTEL_OUTPUT_ANALOG:
			is_crt = true;
			break;
		case INTEL_OUTPUT_DISPLAYPORT:
			is_dp = true;
			break;
		}

		num_connectors++;
	}

	refclk = i9xx_get_refclk(crtc, num_connectors);

	/*
	 * Returns a set of divisors for the desired target clock with the given
	 * refclk, or FALSE.  The returned values represent the clock equation:
	 * reflck * (5 * (m1 + 2) + (m2 + 2)) / (n + 2) / p1 / p2.
	 */
	limit = intel_limit(crtc, refclk);
	ok = limit->find_pll(limit, crtc, adjusted_mode->clock, refclk, NULL,
			     &clock);
	if (!ok) {
		DRM_ERROR("Couldn't find PLL settings for mode!\n");
		return -EINVAL;
	}

	/* Ensure that the cursor is valid for the new mode before changing... */
	intel_crtc_update_cursor(crtc, true);

	if (is_lvds && dev_priv->lvds_downclock_avail) {
		/*
		 * Ensure we match the reduced clock's P to the target clock.
		 * If the clocks don't match, we can't switch the display clock
		 * by using the FP0/FP1. In such case we will disable the LVDS
		 * downclock feature.
		*/
		has_reduced_clock = limit->find_pll(limit, crtc,
						    dev_priv->lvds_downclock,
						    refclk,
						    &clock,
						    &reduced_clock);
	}

	if (is_sdvo && is_tv)
		i9xx_adjust_sdvo_tv_clock(adjusted_mode, &clock);

	i9xx_update_pll_dividers(crtc, &clock, has_reduced_clock ?
				 &reduced_clock : NULL);

	dpll = DPLL_VGA_MODE_DIS;

	if (!IS_GEN2(dev)) {
		if (is_lvds)
			dpll |= DPLLB_MODE_LVDS;
		else
			dpll |= DPLLB_MODE_DAC_SERIAL;
		if (is_sdvo) {
			int pixel_multiplier = intel_mode_get_pixel_multiplier(adjusted_mode);
			if (pixel_multiplier > 1) {
				if (IS_I945G(dev) || IS_I945GM(dev) || IS_G33(dev))
					dpll |= (pixel_multiplier - 1) << SDVO_MULTIPLIER_SHIFT_HIRES;
			}
			dpll |= DPLL_DVO_HIGH_SPEED;
		}
		if (is_dp)
			dpll |= DPLL_DVO_HIGH_SPEED;

		/* compute bitmask from p1 value */
		if (IS_PINEVIEW(dev))
			dpll |= (1 << (clock.p1 - 1)) << DPLL_FPA01_P1_POST_DIV_SHIFT_PINEVIEW;
		else {
			dpll |= (1 << (clock.p1 - 1)) << DPLL_FPA01_P1_POST_DIV_SHIFT;
			if (IS_G4X(dev) && has_reduced_clock)
				dpll |= (1 << (reduced_clock.p1 - 1)) << DPLL_FPA1_P1_POST_DIV_SHIFT;
		}
		switch (clock.p2) {
		case 5:
			dpll |= DPLL_DAC_SERIAL_P2_CLOCK_DIV_5;
			break;
		case 7:
			dpll |= DPLLB_LVDS_P2_CLOCK_DIV_7;
			break;
		case 10:
			dpll |= DPLL_DAC_SERIAL_P2_CLOCK_DIV_10;
			break;
		case 14:
			dpll |= DPLLB_LVDS_P2_CLOCK_DIV_14;
			break;
		}
		if (INTEL_INFO(dev)->gen >= 4)
			dpll |= (6 << PLL_LOAD_PULSE_PHASE_SHIFT);
	} else {
		if (is_lvds) {
			dpll |= (1 << (clock.p1 - 1)) << DPLL_FPA01_P1_POST_DIV_SHIFT;
		} else {
			if (clock.p1 == 2)
				dpll |= PLL_P1_DIVIDE_BY_TWO;
			else
				dpll |= (clock.p1 - 2) << DPLL_FPA01_P1_POST_DIV_SHIFT;
			if (clock.p2 == 4)
				dpll |= PLL_P2_DIVIDE_BY_4;
		}
	}

	if (is_sdvo && is_tv)
		dpll |= PLL_REF_INPUT_TVCLKINBC;
	else if (is_tv)
		/* XXX: just matching BIOS for now */
		/*	dpll |= PLL_REF_INPUT_TVCLKINBC; */
		dpll |= 3;
	else if (is_lvds && intel_panel_use_ssc(dev_priv) && num_connectors < 2)
		dpll |= PLLB_REF_INPUT_SPREADSPECTRUMIN;
	else
		dpll |= PLL_REF_INPUT_DREFCLK;

	/* setup pipeconf */
	pipeconf = I915_READ(PIPECONF(pipe));

	/* Set up the display plane register */
	dspcntr = DISPPLANE_GAMMA_ENABLE;

	if (pipe == 0)
		dspcntr &= ~DISPPLANE_SEL_PIPE_MASK;
	else
		dspcntr |= DISPPLANE_SEL_PIPE_B;

	if (pipe == 0 && INTEL_INFO(dev)->gen < 4) {
		/* Enable pixel doubling when the dot clock is > 90% of the (display)
		 * core speed.
		 *
		 * XXX: No double-wide on 915GM pipe B. Is that the only reason for the
		 * pipe == 0 check?
		 */
		if (mode->clock >
		    dev_priv->display.get_display_clock_speed(dev) * 9 / 10)
			pipeconf |= PIPECONF_DOUBLE_WIDE;
		else
			pipeconf &= ~PIPECONF_DOUBLE_WIDE;
	}

	/* default to 8bpc */
	pipeconf &= ~(PIPECONF_BPP_MASK | PIPECONF_DITHER_EN);
	if (is_dp) {
		if (mode->private_flags & INTEL_MODE_DP_FORCE_6BPC) {
			pipeconf |= PIPECONF_BPP_6 |
				    PIPECONF_DITHER_EN |
				    PIPECONF_DITHER_TYPE_SP;
		}
	}

	dpll |= DPLL_VCO_ENABLE;

	DRM_DEBUG_KMS("Mode for pipe %c:\n", pipe == 0 ? 'A' : 'B');
	drm_mode_debug_printmodeline(mode);

	I915_WRITE(DPLL(pipe), dpll & ~DPLL_VCO_ENABLE);

	POSTING_READ(DPLL(pipe));
	udelay(150);

	/* The LVDS pin pair needs to be on before the DPLLs are enabled.
	 * This is an exception to the general rule that mode_set doesn't turn
	 * things on.
	 */
	if (is_lvds) {
		temp = I915_READ(LVDS);
		temp |= LVDS_PORT_EN | LVDS_A0A2_CLKA_POWER_UP;
		if (pipe == 1) {
			temp |= LVDS_PIPEB_SELECT;
		} else {
			temp &= ~LVDS_PIPEB_SELECT;
		}
		/* set the corresponsding LVDS_BORDER bit */
		temp |= dev_priv->lvds_border_bits;
		/* Set the B0-B3 data pairs corresponding to whether we're going to
		 * set the DPLLs for dual-channel mode or not.
		 */
		if (clock.p2 == 7)
			temp |= LVDS_B0B3_POWER_UP | LVDS_CLKB_POWER_UP;
		else
			temp &= ~(LVDS_B0B3_POWER_UP | LVDS_CLKB_POWER_UP);

		/* It would be nice to set 24 vs 18-bit mode (LVDS_A3_POWER_UP)
		 * appropriately here, but we need to look more thoroughly into how
		 * panels behave in the two modes.
		 */
		/* set the dithering flag on LVDS as needed */
		if (INTEL_INFO(dev)->gen >= 4) {
			if (dev_priv->lvds_dither)
				temp |= LVDS_ENABLE_DITHER;
			else
				temp &= ~LVDS_ENABLE_DITHER;
		}
		if (adjusted_mode->flags & DRM_MODE_FLAG_NHSYNC)
			lvds_sync |= LVDS_HSYNC_POLARITY;
		if (adjusted_mode->flags & DRM_MODE_FLAG_NVSYNC)
			lvds_sync |= LVDS_VSYNC_POLARITY;
		if ((temp & (LVDS_HSYNC_POLARITY | LVDS_VSYNC_POLARITY))
		    != lvds_sync) {
			char flags[2] = "-+";
			DRM_INFO("Changing LVDS panel from "
				 "(%chsync, %cvsync) to (%chsync, %cvsync)\n",
				 flags[!(temp & LVDS_HSYNC_POLARITY)],
				 flags[!(temp & LVDS_VSYNC_POLARITY)],
				 flags[!(lvds_sync & LVDS_HSYNC_POLARITY)],
				 flags[!(lvds_sync & LVDS_VSYNC_POLARITY)]);
			temp &= ~(LVDS_HSYNC_POLARITY | LVDS_VSYNC_POLARITY);
			temp |= lvds_sync;
		}
		I915_WRITE(LVDS, temp);
	}

	if (is_dp) {
		intel_dp_set_m_n(crtc, mode, adjusted_mode);
	}

	I915_WRITE(DPLL(pipe), dpll);

	/* Wait for the clocks to stabilize. */
	POSTING_READ(DPLL(pipe));
	udelay(150);

	if (INTEL_INFO(dev)->gen >= 4) {
		temp = 0;
		if (is_sdvo) {
			temp = intel_mode_get_pixel_multiplier(adjusted_mode);
			if (temp > 1)
				temp = (temp - 1) << DPLL_MD_UDI_MULTIPLIER_SHIFT;
			else
				temp = 0;
		}
		I915_WRITE(DPLL_MD(pipe), temp);
	} else {
		/* The pixel multiplier can only be updated once the
		 * DPLL is enabled and the clocks are stable.
		 *
		 * So write it again.
		 */
		I915_WRITE(DPLL(pipe), dpll);
	}

	if (HAS_PIPE_CXSR(dev)) {
		if (intel_crtc->lowfreq_avail) {
			DRM_DEBUG_KMS("enabling CxSR downclocking\n");
			pipeconf |= PIPECONF_CXSR_DOWNCLOCK;
		} else {
			DRM_DEBUG_KMS("disabling CxSR downclocking\n");
			pipeconf &= ~PIPECONF_CXSR_DOWNCLOCK;
		}
	}

	pipeconf &= ~PIPECONF_INTERLACE_MASK;
<<<<<<< HEAD
	if (adjusted_mode->flags & DRM_MODE_FLAG_INTERLACE) {
=======
	if (!IS_GEN2(dev) &&
	    adjusted_mode->flags & DRM_MODE_FLAG_INTERLACE) {
>>>>>>> e9676695
		pipeconf |= PIPECONF_INTERLACE_W_FIELD_INDICATION;
		/* the chip adds 2 halflines automatically */
		adjusted_mode->crtc_vtotal -= 1;
		adjusted_mode->crtc_vblank_end -= 1;
<<<<<<< HEAD
		adjusted_mode->crtc_vsync_end -= 1;
		adjusted_mode->crtc_vsync_start -= 1;
	} else
		pipeconf |= PIPECONF_PROGRESSIVE;
=======
		vsyncshift = adjusted_mode->crtc_hsync_start
			     - adjusted_mode->crtc_htotal/2;
	} else {
		pipeconf |= PIPECONF_PROGRESSIVE;
		vsyncshift = 0;
	}

	if (!IS_GEN3(dev))
		I915_WRITE(VSYNCSHIFT(pipe), vsyncshift);
>>>>>>> e9676695

	I915_WRITE(HTOTAL(pipe),
		   (adjusted_mode->crtc_hdisplay - 1) |
		   ((adjusted_mode->crtc_htotal - 1) << 16));
	I915_WRITE(HBLANK(pipe),
		   (adjusted_mode->crtc_hblank_start - 1) |
		   ((adjusted_mode->crtc_hblank_end - 1) << 16));
	I915_WRITE(HSYNC(pipe),
		   (adjusted_mode->crtc_hsync_start - 1) |
		   ((adjusted_mode->crtc_hsync_end - 1) << 16));

	I915_WRITE(VTOTAL(pipe),
		   (adjusted_mode->crtc_vdisplay - 1) |
		   ((adjusted_mode->crtc_vtotal - 1) << 16));
	I915_WRITE(VBLANK(pipe),
		   (adjusted_mode->crtc_vblank_start - 1) |
		   ((adjusted_mode->crtc_vblank_end - 1) << 16));
	I915_WRITE(VSYNC(pipe),
		   (adjusted_mode->crtc_vsync_start - 1) |
		   ((adjusted_mode->crtc_vsync_end - 1) << 16));

	/* pipesrc and dspsize control the size that is scaled from,
	 * which should always be the user's requested size.
	 */
	I915_WRITE(DSPSIZE(plane),
		   ((mode->vdisplay - 1) << 16) |
		   (mode->hdisplay - 1));
	I915_WRITE(DSPPOS(plane), 0);
	I915_WRITE(PIPESRC(pipe),
		   ((mode->hdisplay - 1) << 16) | (mode->vdisplay - 1));

	I915_WRITE(PIPECONF(pipe), pipeconf);
	POSTING_READ(PIPECONF(pipe));
	intel_enable_pipe(dev_priv, pipe, false);

	intel_wait_for_vblank(dev, pipe);

	I915_WRITE(DSPCNTR(plane), dspcntr);
	POSTING_READ(DSPCNTR(plane));
	intel_enable_plane(dev_priv, plane, pipe);

	ret = intel_pipe_set_base(crtc, x, y, old_fb);

	intel_update_watermarks(dev);

	return ret;
}

/*
 * Initialize reference clocks when the driver loads
 */
void ironlake_init_pch_refclk(struct drm_device *dev)
{
	struct drm_i915_private *dev_priv = dev->dev_private;
	struct drm_mode_config *mode_config = &dev->mode_config;
	struct intel_encoder *encoder;
	u32 temp;
	bool has_lvds = false;
	bool has_cpu_edp = false;
	bool has_pch_edp = false;
	bool has_panel = false;
	bool has_ck505 = false;
	bool can_ssc = false;

	/* We need to take the global config into account */
	list_for_each_entry(encoder, &mode_config->encoder_list,
			    base.head) {
		switch (encoder->type) {
		case INTEL_OUTPUT_LVDS:
			has_panel = true;
			has_lvds = true;
			break;
		case INTEL_OUTPUT_EDP:
			has_panel = true;
			if (intel_encoder_is_pch_edp(&encoder->base))
				has_pch_edp = true;
			else
				has_cpu_edp = true;
			break;
		}
	}

	if (HAS_PCH_IBX(dev)) {
		has_ck505 = dev_priv->display_clock_mode;
		can_ssc = has_ck505;
	} else {
		has_ck505 = false;
		can_ssc = true;
	}

	DRM_DEBUG_KMS("has_panel %d has_lvds %d has_pch_edp %d has_cpu_edp %d has_ck505 %d\n",
		      has_panel, has_lvds, has_pch_edp, has_cpu_edp,
		      has_ck505);

	/* Ironlake: try to setup display ref clock before DPLL
	 * enabling. This is only under driver's control after
	 * PCH B stepping, previous chipset stepping should be
	 * ignoring this setting.
	 */
	temp = I915_READ(PCH_DREF_CONTROL);
	/* Always enable nonspread source */
	temp &= ~DREF_NONSPREAD_SOURCE_MASK;

	if (has_ck505)
		temp |= DREF_NONSPREAD_CK505_ENABLE;
	else
		temp |= DREF_NONSPREAD_SOURCE_ENABLE;

	if (has_panel) {
		temp &= ~DREF_SSC_SOURCE_MASK;
		temp |= DREF_SSC_SOURCE_ENABLE;

		/* SSC must be turned on before enabling the CPU output  */
		if (intel_panel_use_ssc(dev_priv) && can_ssc) {
			DRM_DEBUG_KMS("Using SSC on panel\n");
			temp |= DREF_SSC1_ENABLE;
		} else
			temp &= ~DREF_SSC1_ENABLE;

		/* Get SSC going before enabling the outputs */
		I915_WRITE(PCH_DREF_CONTROL, temp);
		POSTING_READ(PCH_DREF_CONTROL);
		udelay(200);

		temp &= ~DREF_CPU_SOURCE_OUTPUT_MASK;

		/* Enable CPU source on CPU attached eDP */
		if (has_cpu_edp) {
			if (intel_panel_use_ssc(dev_priv) && can_ssc) {
				DRM_DEBUG_KMS("Using SSC on eDP\n");
				temp |= DREF_CPU_SOURCE_OUTPUT_DOWNSPREAD;
			}
			else
				temp |= DREF_CPU_SOURCE_OUTPUT_NONSPREAD;
		} else
			temp |= DREF_CPU_SOURCE_OUTPUT_DISABLE;

		I915_WRITE(PCH_DREF_CONTROL, temp);
		POSTING_READ(PCH_DREF_CONTROL);
		udelay(200);
	} else {
		DRM_DEBUG_KMS("Disabling SSC entirely\n");

		temp &= ~DREF_CPU_SOURCE_OUTPUT_MASK;

		/* Turn off CPU output */
		temp |= DREF_CPU_SOURCE_OUTPUT_DISABLE;

		I915_WRITE(PCH_DREF_CONTROL, temp);
		POSTING_READ(PCH_DREF_CONTROL);
		udelay(200);

		/* Turn off the SSC source */
		temp &= ~DREF_SSC_SOURCE_MASK;
		temp |= DREF_SSC_SOURCE_DISABLE;

		/* Turn off SSC1 */
		temp &= ~ DREF_SSC1_ENABLE;

		I915_WRITE(PCH_DREF_CONTROL, temp);
		POSTING_READ(PCH_DREF_CONTROL);
		udelay(200);
	}
}

static int ironlake_get_refclk(struct drm_crtc *crtc)
{
	struct drm_device *dev = crtc->dev;
	struct drm_i915_private *dev_priv = dev->dev_private;
	struct intel_encoder *encoder;
	struct drm_mode_config *mode_config = &dev->mode_config;
	struct intel_encoder *edp_encoder = NULL;
	int num_connectors = 0;
	bool is_lvds = false;

	list_for_each_entry(encoder, &mode_config->encoder_list, base.head) {
		if (encoder->base.crtc != crtc)
			continue;

		switch (encoder->type) {
		case INTEL_OUTPUT_LVDS:
			is_lvds = true;
			break;
		case INTEL_OUTPUT_EDP:
			edp_encoder = encoder;
			break;
		}
		num_connectors++;
	}

	if (is_lvds && intel_panel_use_ssc(dev_priv) && num_connectors < 2) {
		DRM_DEBUG_KMS("using SSC reference clock of %d MHz\n",
			      dev_priv->lvds_ssc_freq);
		return dev_priv->lvds_ssc_freq * 1000;
	}

	return 120000;
}

static int ironlake_crtc_mode_set(struct drm_crtc *crtc,
				  struct drm_display_mode *mode,
				  struct drm_display_mode *adjusted_mode,
				  int x, int y,
				  struct drm_framebuffer *old_fb)
{
	struct drm_device *dev = crtc->dev;
	struct drm_i915_private *dev_priv = dev->dev_private;
	struct intel_crtc *intel_crtc = to_intel_crtc(crtc);
	int pipe = intel_crtc->pipe;
	int plane = intel_crtc->plane;
	int refclk, num_connectors = 0;
	intel_clock_t clock, reduced_clock;
	u32 dpll, fp = 0, fp2 = 0, dspcntr, pipeconf;
	bool ok, has_reduced_clock = false, is_sdvo = false;
	bool is_crt = false, is_lvds = false, is_tv = false, is_dp = false;
	struct intel_encoder *has_edp_encoder = NULL;
	struct drm_mode_config *mode_config = &dev->mode_config;
	struct intel_encoder *encoder;
	const intel_limit_t *limit;
	int ret;
	struct fdi_m_n m_n = {0};
	u32 temp;
	u32 lvds_sync = 0;
	int target_clock, pixel_multiplier, lane, link_bw, factor;
	unsigned int pipe_bpp;
	bool dither;

	list_for_each_entry(encoder, &mode_config->encoder_list, base.head) {
		if (encoder->base.crtc != crtc)
			continue;

		switch (encoder->type) {
		case INTEL_OUTPUT_LVDS:
			is_lvds = true;
			break;
		case INTEL_OUTPUT_SDVO:
		case INTEL_OUTPUT_HDMI:
			is_sdvo = true;
			if (encoder->needs_tv_clock)
				is_tv = true;
			break;
		case INTEL_OUTPUT_TVOUT:
			is_tv = true;
			break;
		case INTEL_OUTPUT_ANALOG:
			is_crt = true;
			break;
		case INTEL_OUTPUT_DISPLAYPORT:
			is_dp = true;
			break;
		case INTEL_OUTPUT_EDP:
			has_edp_encoder = encoder;
			break;
		}

		num_connectors++;
	}

	refclk = ironlake_get_refclk(crtc);

	/*
	 * Returns a set of divisors for the desired target clock with the given
	 * refclk, or FALSE.  The returned values represent the clock equation:
	 * reflck * (5 * (m1 + 2) + (m2 + 2)) / (n + 2) / p1 / p2.
	 */
	limit = intel_limit(crtc, refclk);
	ok = limit->find_pll(limit, crtc, adjusted_mode->clock, refclk, NULL,
			     &clock);
	if (!ok) {
		DRM_ERROR("Couldn't find PLL settings for mode!\n");
		return -EINVAL;
	}

	/* Ensure that the cursor is valid for the new mode before changing... */
	intel_crtc_update_cursor(crtc, true);

	if (is_lvds && dev_priv->lvds_downclock_avail) {
		/*
		 * Ensure we match the reduced clock's P to the target clock.
		 * If the clocks don't match, we can't switch the display clock
		 * by using the FP0/FP1. In such case we will disable the LVDS
		 * downclock feature.
		*/
		has_reduced_clock = limit->find_pll(limit, crtc,
						    dev_priv->lvds_downclock,
						    refclk,
						    &clock,
						    &reduced_clock);
	}
	/* SDVO TV has fixed PLL values depend on its clock range,
	   this mirrors vbios setting. */
	if (is_sdvo && is_tv) {
		if (adjusted_mode->clock >= 100000
		    && adjusted_mode->clock < 140500) {
			clock.p1 = 2;
			clock.p2 = 10;
			clock.n = 3;
			clock.m1 = 16;
			clock.m2 = 8;
		} else if (adjusted_mode->clock >= 140500
			   && adjusted_mode->clock <= 200000) {
			clock.p1 = 1;
			clock.p2 = 10;
			clock.n = 6;
			clock.m1 = 12;
			clock.m2 = 8;
		}
	}

	/* FDI link */
	pixel_multiplier = intel_mode_get_pixel_multiplier(adjusted_mode);
	lane = 0;
	/* CPU eDP doesn't require FDI link, so just set DP M/N
	   according to current link config */
	if (has_edp_encoder &&
	    !intel_encoder_is_pch_edp(&has_edp_encoder->base)) {
		target_clock = mode->clock;
		intel_edp_link_config(has_edp_encoder,
				      &lane, &link_bw);
	} else {
		/* [e]DP over FDI requires target mode clock
		   instead of link clock */
		if (is_dp || intel_encoder_is_pch_edp(&has_edp_encoder->base))
			target_clock = mode->clock;
		else
			target_clock = adjusted_mode->clock;

		/* FDI is a binary signal running at ~2.7GHz, encoding
		 * each output octet as 10 bits. The actual frequency
		 * is stored as a divider into a 100MHz clock, and the
		 * mode pixel clock is stored in units of 1KHz.
		 * Hence the bw of each lane in terms of the mode signal
		 * is:
		 */
		link_bw = intel_fdi_link_freq(dev) * MHz(100)/KHz(1)/10;
	}

	/* determine panel color depth */
	temp = I915_READ(PIPECONF(pipe));
	temp &= ~PIPE_BPC_MASK;
	dither = intel_choose_pipe_bpp_dither(crtc, &pipe_bpp, mode);
	switch (pipe_bpp) {
	case 18:
		temp |= PIPE_6BPC;
		break;
	case 24:
		temp |= PIPE_8BPC;
		break;
	case 30:
		temp |= PIPE_10BPC;
		break;
	case 36:
		temp |= PIPE_12BPC;
		break;
	default:
		WARN(1, "intel_choose_pipe_bpp returned invalid value %d\n",
			pipe_bpp);
		temp |= PIPE_8BPC;
		pipe_bpp = 24;
		break;
	}

	intel_crtc->bpp = pipe_bpp;
	I915_WRITE(PIPECONF(pipe), temp);

	if (!lane) {
		/*
		 * Account for spread spectrum to avoid
		 * oversubscribing the link. Max center spread
		 * is 2.5%; use 5% for safety's sake.
		 */
		u32 bps = target_clock * intel_crtc->bpp * 21 / 20;
		lane = bps / (link_bw * 8) + 1;
	}

	intel_crtc->fdi_lanes = lane;

	if (pixel_multiplier > 1)
		link_bw *= pixel_multiplier;
	ironlake_compute_m_n(intel_crtc->bpp, lane, target_clock, link_bw,
			     &m_n);

	fp = clock.n << 16 | clock.m1 << 8 | clock.m2;
	if (has_reduced_clock)
		fp2 = reduced_clock.n << 16 | reduced_clock.m1 << 8 |
			reduced_clock.m2;

	/* Enable autotuning of the PLL clock (if permissible) */
	factor = 21;
	if (is_lvds) {
		if ((intel_panel_use_ssc(dev_priv) &&
		     dev_priv->lvds_ssc_freq == 100) ||
		    (I915_READ(PCH_LVDS) & LVDS_CLKB_POWER_MASK) == LVDS_CLKB_POWER_UP)
			factor = 25;
	} else if (is_sdvo && is_tv)
		factor = 20;

	if (clock.m < factor * clock.n)
		fp |= FP_CB_TUNE;

	dpll = 0;

	if (is_lvds)
		dpll |= DPLLB_MODE_LVDS;
	else
		dpll |= DPLLB_MODE_DAC_SERIAL;
	if (is_sdvo) {
		int pixel_multiplier = intel_mode_get_pixel_multiplier(adjusted_mode);
		if (pixel_multiplier > 1) {
			dpll |= (pixel_multiplier - 1) << PLL_REF_SDVO_HDMI_MULTIPLIER_SHIFT;
		}
		dpll |= DPLL_DVO_HIGH_SPEED;
	}
	if (is_dp || intel_encoder_is_pch_edp(&has_edp_encoder->base))
		dpll |= DPLL_DVO_HIGH_SPEED;

	/* compute bitmask from p1 value */
	dpll |= (1 << (clock.p1 - 1)) << DPLL_FPA01_P1_POST_DIV_SHIFT;
	/* also FPA1 */
	dpll |= (1 << (clock.p1 - 1)) << DPLL_FPA1_P1_POST_DIV_SHIFT;

	switch (clock.p2) {
	case 5:
		dpll |= DPLL_DAC_SERIAL_P2_CLOCK_DIV_5;
		break;
	case 7:
		dpll |= DPLLB_LVDS_P2_CLOCK_DIV_7;
		break;
	case 10:
		dpll |= DPLL_DAC_SERIAL_P2_CLOCK_DIV_10;
		break;
	case 14:
		dpll |= DPLLB_LVDS_P2_CLOCK_DIV_14;
		break;
	}

	if (is_sdvo && is_tv)
		dpll |= PLL_REF_INPUT_TVCLKINBC;
	else if (is_tv)
		/* XXX: just matching BIOS for now */
		/*	dpll |= PLL_REF_INPUT_TVCLKINBC; */
		dpll |= 3;
	else if (is_lvds && intel_panel_use_ssc(dev_priv) && num_connectors < 2)
		dpll |= PLLB_REF_INPUT_SPREADSPECTRUMIN;
	else
		dpll |= PLL_REF_INPUT_DREFCLK;

	/* setup pipeconf */
	pipeconf = I915_READ(PIPECONF(pipe));

	/* Set up the display plane register */
	dspcntr = DISPPLANE_GAMMA_ENABLE;

	DRM_DEBUG_KMS("Mode for pipe %d:\n", pipe);
	drm_mode_debug_printmodeline(mode);

	/* PCH eDP needs FDI, but CPU eDP does not */
	if (!intel_crtc->no_pll) {
		if (!has_edp_encoder ||
		    intel_encoder_is_pch_edp(&has_edp_encoder->base)) {
			I915_WRITE(PCH_FP0(pipe), fp);
			I915_WRITE(PCH_DPLL(pipe), dpll & ~DPLL_VCO_ENABLE);

			POSTING_READ(PCH_DPLL(pipe));
			udelay(150);
		}
	} else {
		if (dpll == (I915_READ(PCH_DPLL(0)) & 0x7fffffff) &&
		    fp == I915_READ(PCH_FP0(0))) {
			intel_crtc->use_pll_a = true;
			DRM_DEBUG_KMS("using pipe a dpll\n");
		} else if (dpll == (I915_READ(PCH_DPLL(1)) & 0x7fffffff) &&
			   fp == I915_READ(PCH_FP0(1))) {
			intel_crtc->use_pll_a = false;
			DRM_DEBUG_KMS("using pipe b dpll\n");
		} else {
			DRM_DEBUG_KMS("no matching PLL configuration for pipe 2\n");
			return -EINVAL;
		}
	}

	/* The LVDS pin pair needs to be on before the DPLLs are enabled.
	 * This is an exception to the general rule that mode_set doesn't turn
	 * things on.
	 */
	if (is_lvds) {
		temp = I915_READ(PCH_LVDS);
		temp |= LVDS_PORT_EN | LVDS_A0A2_CLKA_POWER_UP;
		if (HAS_PCH_CPT(dev)) {
			temp &= ~PORT_TRANS_SEL_MASK;
			temp |= PORT_TRANS_SEL_CPT(pipe);
		} else {
			if (pipe == 1)
				temp |= LVDS_PIPEB_SELECT;
			else
				temp &= ~LVDS_PIPEB_SELECT;
		}

		/* set the corresponsding LVDS_BORDER bit */
		temp |= dev_priv->lvds_border_bits;
		/* Set the B0-B3 data pairs corresponding to whether we're going to
		 * set the DPLLs for dual-channel mode or not.
		 */
		if (clock.p2 == 7)
			temp |= LVDS_B0B3_POWER_UP | LVDS_CLKB_POWER_UP;
		else
			temp &= ~(LVDS_B0B3_POWER_UP | LVDS_CLKB_POWER_UP);

		/* It would be nice to set 24 vs 18-bit mode (LVDS_A3_POWER_UP)
		 * appropriately here, but we need to look more thoroughly into how
		 * panels behave in the two modes.
		 */
		if (adjusted_mode->flags & DRM_MODE_FLAG_NHSYNC)
			lvds_sync |= LVDS_HSYNC_POLARITY;
		if (adjusted_mode->flags & DRM_MODE_FLAG_NVSYNC)
			lvds_sync |= LVDS_VSYNC_POLARITY;
		if ((temp & (LVDS_HSYNC_POLARITY | LVDS_VSYNC_POLARITY))
		    != lvds_sync) {
			char flags[2] = "-+";
			DRM_INFO("Changing LVDS panel from "
				 "(%chsync, %cvsync) to (%chsync, %cvsync)\n",
				 flags[!(temp & LVDS_HSYNC_POLARITY)],
				 flags[!(temp & LVDS_VSYNC_POLARITY)],
				 flags[!(lvds_sync & LVDS_HSYNC_POLARITY)],
				 flags[!(lvds_sync & LVDS_VSYNC_POLARITY)]);
			temp &= ~(LVDS_HSYNC_POLARITY | LVDS_VSYNC_POLARITY);
			temp |= lvds_sync;
		}
		I915_WRITE(PCH_LVDS, temp);
	}

	pipeconf &= ~PIPECONF_DITHER_EN;
	pipeconf &= ~PIPECONF_DITHER_TYPE_MASK;
	if ((is_lvds && dev_priv->lvds_dither) || dither) {
		pipeconf |= PIPECONF_DITHER_EN;
		pipeconf |= PIPECONF_DITHER_TYPE_SP;
	}
	if (is_dp || intel_encoder_is_pch_edp(&has_edp_encoder->base)) {
		intel_dp_set_m_n(crtc, mode, adjusted_mode);
	} else {
		/* For non-DP output, clear any trans DP clock recovery setting.*/
		I915_WRITE(TRANSDATA_M1(pipe), 0);
		I915_WRITE(TRANSDATA_N1(pipe), 0);
		I915_WRITE(TRANSDPLINK_M1(pipe), 0);
		I915_WRITE(TRANSDPLINK_N1(pipe), 0);
	}

	if (!intel_crtc->no_pll &&
	    (!has_edp_encoder ||
	     intel_encoder_is_pch_edp(&has_edp_encoder->base))) {
		I915_WRITE(PCH_DPLL(pipe), dpll);

		/* Wait for the clocks to stabilize. */
		POSTING_READ(PCH_DPLL(pipe));
		udelay(150);

		/* The pixel multiplier can only be updated once the
		 * DPLL is enabled and the clocks are stable.
		 *
		 * So write it again.
		 */
		I915_WRITE(PCH_DPLL(pipe), dpll);
	}

	intel_crtc->lowfreq_avail = false;
	if (!intel_crtc->no_pll) {
		if (is_lvds && has_reduced_clock && i915_powersave) {
			I915_WRITE(PCH_FP1(pipe), fp2);
			intel_crtc->lowfreq_avail = true;
			if (HAS_PIPE_CXSR(dev)) {
				DRM_DEBUG_KMS("enabling CxSR downclocking\n");
				pipeconf |= PIPECONF_CXSR_DOWNCLOCK;
			}
		} else {
			I915_WRITE(PCH_FP1(pipe), fp);
			if (HAS_PIPE_CXSR(dev)) {
				DRM_DEBUG_KMS("disabling CxSR downclocking\n");
				pipeconf &= ~PIPECONF_CXSR_DOWNCLOCK;
			}
		}
	}

	pipeconf &= ~PIPECONF_INTERLACE_MASK;
	if (adjusted_mode->flags & DRM_MODE_FLAG_INTERLACE) {
		pipeconf |= PIPECONF_INTERLACED_ILK;
		/* the chip adds 2 halflines automatically */
		adjusted_mode->crtc_vtotal -= 1;
		adjusted_mode->crtc_vblank_end -= 1;
<<<<<<< HEAD
		adjusted_mode->crtc_vsync_end -= 1;
		adjusted_mode->crtc_vsync_start -= 1;
	} else
		pipeconf |= PIPECONF_PROGRESSIVE;
=======
		I915_WRITE(VSYNCSHIFT(pipe),
			   adjusted_mode->crtc_hsync_start
			   - adjusted_mode->crtc_htotal/2);
	} else {
		pipeconf |= PIPECONF_PROGRESSIVE;
		I915_WRITE(VSYNCSHIFT(pipe), 0);
	}
>>>>>>> e9676695

	I915_WRITE(HTOTAL(pipe),
		   (adjusted_mode->crtc_hdisplay - 1) |
		   ((adjusted_mode->crtc_htotal - 1) << 16));
	I915_WRITE(HBLANK(pipe),
		   (adjusted_mode->crtc_hblank_start - 1) |
		   ((adjusted_mode->crtc_hblank_end - 1) << 16));
	I915_WRITE(HSYNC(pipe),
		   (adjusted_mode->crtc_hsync_start - 1) |
		   ((adjusted_mode->crtc_hsync_end - 1) << 16));

	I915_WRITE(VTOTAL(pipe),
		   (adjusted_mode->crtc_vdisplay - 1) |
		   ((adjusted_mode->crtc_vtotal - 1) << 16));
	I915_WRITE(VBLANK(pipe),
		   (adjusted_mode->crtc_vblank_start - 1) |
		   ((adjusted_mode->crtc_vblank_end - 1) << 16));
	I915_WRITE(VSYNC(pipe),
		   (adjusted_mode->crtc_vsync_start - 1) |
		   ((adjusted_mode->crtc_vsync_end - 1) << 16));

	/* pipesrc controls the size that is scaled from, which should
	 * always be the user's requested size.
	 */
	I915_WRITE(PIPESRC(pipe),
		   ((mode->hdisplay - 1) << 16) | (mode->vdisplay - 1));

	I915_WRITE(PIPE_DATA_M1(pipe), TU_SIZE(m_n.tu) | m_n.gmch_m);
	I915_WRITE(PIPE_DATA_N1(pipe), m_n.gmch_n);
	I915_WRITE(PIPE_LINK_M1(pipe), m_n.link_m);
	I915_WRITE(PIPE_LINK_N1(pipe), m_n.link_n);

	if (has_edp_encoder &&
	    !intel_encoder_is_pch_edp(&has_edp_encoder->base)) {
		ironlake_set_pll_edp(crtc, adjusted_mode->clock);
	}

	I915_WRITE(PIPECONF(pipe), pipeconf);
	POSTING_READ(PIPECONF(pipe));

	intel_wait_for_vblank(dev, pipe);

	I915_WRITE(DSPCNTR(plane), dspcntr);
	POSTING_READ(DSPCNTR(plane));

	ret = intel_pipe_set_base(crtc, x, y, old_fb);

	intel_update_watermarks(dev);

	return ret;
}

static int intel_crtc_mode_set(struct drm_crtc *crtc,
			       struct drm_display_mode *mode,
			       struct drm_display_mode *adjusted_mode,
			       int x, int y,
			       struct drm_framebuffer *old_fb)
{
	struct drm_device *dev = crtc->dev;
	struct drm_i915_private *dev_priv = dev->dev_private;
	struct intel_crtc *intel_crtc = to_intel_crtc(crtc);
	int pipe = intel_crtc->pipe;
	int ret;

	drm_vblank_pre_modeset(dev, pipe);

	ret = dev_priv->display.crtc_mode_set(crtc, mode, adjusted_mode,
					      x, y, old_fb);
	drm_vblank_post_modeset(dev, pipe);

	if (ret)
		intel_crtc->dpms_mode = DRM_MODE_DPMS_OFF;
	else
		intel_crtc->dpms_mode = DRM_MODE_DPMS_ON;

	return ret;
}

static bool intel_eld_uptodate(struct drm_connector *connector,
			       int reg_eldv, uint32_t bits_eldv,
			       int reg_elda, uint32_t bits_elda,
			       int reg_edid)
{
	struct drm_i915_private *dev_priv = connector->dev->dev_private;
	uint8_t *eld = connector->eld;
	uint32_t i;

	i = I915_READ(reg_eldv);
	i &= bits_eldv;

	if (!eld[0])
		return !i;

	if (!i)
		return false;

	i = I915_READ(reg_elda);
	i &= ~bits_elda;
	I915_WRITE(reg_elda, i);

	for (i = 0; i < eld[2]; i++)
		if (I915_READ(reg_edid) != *((uint32_t *)eld + i))
			return false;

	return true;
}

static void g4x_write_eld(struct drm_connector *connector,
			  struct drm_crtc *crtc)
{
	struct drm_i915_private *dev_priv = connector->dev->dev_private;
	uint8_t *eld = connector->eld;
	uint32_t eldv;
	uint32_t len;
	uint32_t i;

	i = I915_READ(G4X_AUD_VID_DID);

	if (i == INTEL_AUDIO_DEVBLC || i == INTEL_AUDIO_DEVCL)
		eldv = G4X_ELDV_DEVCL_DEVBLC;
	else
		eldv = G4X_ELDV_DEVCTG;

	if (intel_eld_uptodate(connector,
			       G4X_AUD_CNTL_ST, eldv,
			       G4X_AUD_CNTL_ST, G4X_ELD_ADDR,
			       G4X_HDMIW_HDMIEDID))
		return;

	i = I915_READ(G4X_AUD_CNTL_ST);
	i &= ~(eldv | G4X_ELD_ADDR);
	len = (i >> 9) & 0x1f;		/* ELD buffer size */
	I915_WRITE(G4X_AUD_CNTL_ST, i);

	if (!eld[0])
		return;

	len = min_t(uint8_t, eld[2], len);
	DRM_DEBUG_DRIVER("ELD size %d\n", len);
	for (i = 0; i < len; i++)
		I915_WRITE(G4X_HDMIW_HDMIEDID, *((uint32_t *)eld + i));

	i = I915_READ(G4X_AUD_CNTL_ST);
	i |= eldv;
	I915_WRITE(G4X_AUD_CNTL_ST, i);
}

static void ironlake_write_eld(struct drm_connector *connector,
				     struct drm_crtc *crtc)
{
	struct drm_i915_private *dev_priv = connector->dev->dev_private;
	uint8_t *eld = connector->eld;
	uint32_t eldv;
	uint32_t i;
	int len;
	int hdmiw_hdmiedid;
	int aud_config;
	int aud_cntl_st;
	int aud_cntrl_st2;

	if (HAS_PCH_IBX(connector->dev)) {
		hdmiw_hdmiedid = IBX_HDMIW_HDMIEDID_A;
		aud_config = IBX_AUD_CONFIG_A;
		aud_cntl_st = IBX_AUD_CNTL_ST_A;
		aud_cntrl_st2 = IBX_AUD_CNTL_ST2;
	} else {
		hdmiw_hdmiedid = CPT_HDMIW_HDMIEDID_A;
		aud_config = CPT_AUD_CONFIG_A;
		aud_cntl_st = CPT_AUD_CNTL_ST_A;
		aud_cntrl_st2 = CPT_AUD_CNTRL_ST2;
	}

	i = to_intel_crtc(crtc)->pipe;
	hdmiw_hdmiedid += i * 0x100;
	aud_cntl_st += i * 0x100;
	aud_config += i * 0x100;

	DRM_DEBUG_DRIVER("ELD on pipe %c\n", pipe_name(i));

	i = I915_READ(aud_cntl_st);
	i = (i >> 29) & 0x3;		/* DIP_Port_Select, 0x1 = PortB */
	if (!i) {
		DRM_DEBUG_DRIVER("Audio directed to unknown port\n");
		/* operate blindly on all ports */
		eldv = IBX_ELD_VALIDB;
		eldv |= IBX_ELD_VALIDB << 4;
		eldv |= IBX_ELD_VALIDB << 8;
	} else {
		DRM_DEBUG_DRIVER("ELD on port %c\n", 'A' + i);
		eldv = IBX_ELD_VALIDB << ((i - 1) * 4);
	}

	if (intel_pipe_has_type(crtc, INTEL_OUTPUT_DISPLAYPORT)) {
		DRM_DEBUG_DRIVER("ELD: DisplayPort detected\n");
		eld[5] |= (1 << 2);	/* Conn_Type, 0x1 = DisplayPort */
		I915_WRITE(aud_config, AUD_CONFIG_N_VALUE_INDEX); /* 0x1 = DP */
	} else
		I915_WRITE(aud_config, 0);

	if (intel_eld_uptodate(connector,
			       aud_cntrl_st2, eldv,
			       aud_cntl_st, IBX_ELD_ADDRESS,
			       hdmiw_hdmiedid))
		return;

	i = I915_READ(aud_cntrl_st2);
	i &= ~eldv;
	I915_WRITE(aud_cntrl_st2, i);

	if (!eld[0])
		return;

	i = I915_READ(aud_cntl_st);
	i &= ~IBX_ELD_ADDRESS;
	I915_WRITE(aud_cntl_st, i);

	len = min_t(uint8_t, eld[2], 21);	/* 84 bytes of hw ELD buffer */
	DRM_DEBUG_DRIVER("ELD size %d\n", len);
	for (i = 0; i < len; i++)
		I915_WRITE(hdmiw_hdmiedid, *((uint32_t *)eld + i));

	i = I915_READ(aud_cntrl_st2);
	i |= eldv;
	I915_WRITE(aud_cntrl_st2, i);
}

void intel_write_eld(struct drm_encoder *encoder,
		     struct drm_display_mode *mode)
{
	struct drm_crtc *crtc = encoder->crtc;
	struct drm_connector *connector;
	struct drm_device *dev = encoder->dev;
	struct drm_i915_private *dev_priv = dev->dev_private;

	connector = drm_select_eld(encoder, mode);
	if (!connector)
		return;

	DRM_DEBUG_DRIVER("ELD on [CONNECTOR:%d:%s], [ENCODER:%d:%s]\n",
			 connector->base.id,
			 drm_get_connector_name(connector),
			 connector->encoder->base.id,
			 drm_get_encoder_name(connector->encoder));

	connector->eld[6] = drm_av_sync_delay(connector, mode) / 2;

	if (dev_priv->display.write_eld)
		dev_priv->display.write_eld(connector, crtc);
}

/** Loads the palette/gamma unit for the CRTC with the prepared values */
void intel_crtc_load_lut(struct drm_crtc *crtc)
{
	struct drm_device *dev = crtc->dev;
	struct drm_i915_private *dev_priv = dev->dev_private;
	struct intel_crtc *intel_crtc = to_intel_crtc(crtc);
	int palreg = PALETTE(intel_crtc->pipe);
	int i;

	/* The clocks have to be on to load the palette. */
	if (!crtc->enabled || !intel_crtc->active)
		return;

	/* use legacy palette for Ironlake */
	if (HAS_PCH_SPLIT(dev))
		palreg = LGC_PALETTE(intel_crtc->pipe);

	for (i = 0; i < 256; i++) {
		I915_WRITE(palreg + 4 * i,
			   (intel_crtc->lut_r[i] << 16) |
			   (intel_crtc->lut_g[i] << 8) |
			   intel_crtc->lut_b[i]);
	}
}

static void i845_update_cursor(struct drm_crtc *crtc, u32 base)
{
	struct drm_device *dev = crtc->dev;
	struct drm_i915_private *dev_priv = dev->dev_private;
	struct intel_crtc *intel_crtc = to_intel_crtc(crtc);
	bool visible = base != 0;
	u32 cntl;

	if (intel_crtc->cursor_visible == visible)
		return;

	cntl = I915_READ(_CURACNTR);
	if (visible) {
		/* On these chipsets we can only modify the base whilst
		 * the cursor is disabled.
		 */
		I915_WRITE(_CURABASE, base);

		cntl &= ~(CURSOR_FORMAT_MASK);
		/* XXX width must be 64, stride 256 => 0x00 << 28 */
		cntl |= CURSOR_ENABLE |
			CURSOR_GAMMA_ENABLE |
			CURSOR_FORMAT_ARGB;
	} else
		cntl &= ~(CURSOR_ENABLE | CURSOR_GAMMA_ENABLE);
	I915_WRITE(_CURACNTR, cntl);

	intel_crtc->cursor_visible = visible;
}

static void i9xx_update_cursor(struct drm_crtc *crtc, u32 base)
{
	struct drm_device *dev = crtc->dev;
	struct drm_i915_private *dev_priv = dev->dev_private;
	struct intel_crtc *intel_crtc = to_intel_crtc(crtc);
	int pipe = intel_crtc->pipe;
	bool visible = base != 0;

	if (intel_crtc->cursor_visible != visible) {
		uint32_t cntl = I915_READ(CURCNTR(pipe));
		if (base) {
			cntl &= ~(CURSOR_MODE | MCURSOR_PIPE_SELECT);
			cntl |= CURSOR_MODE_64_ARGB_AX | MCURSOR_GAMMA_ENABLE;
			cntl |= pipe << 28; /* Connect to correct pipe */
		} else {
			cntl &= ~(CURSOR_MODE | MCURSOR_GAMMA_ENABLE);
			cntl |= CURSOR_MODE_DISABLE;
		}
		I915_WRITE(CURCNTR(pipe), cntl);

		intel_crtc->cursor_visible = visible;
	}
	/* and commit changes on next vblank */
	I915_WRITE(CURBASE(pipe), base);
}

static void ivb_update_cursor(struct drm_crtc *crtc, u32 base)
{
	struct drm_device *dev = crtc->dev;
	struct drm_i915_private *dev_priv = dev->dev_private;
	struct intel_crtc *intel_crtc = to_intel_crtc(crtc);
	int pipe = intel_crtc->pipe;
	bool visible = base != 0;

	if (intel_crtc->cursor_visible != visible) {
		uint32_t cntl = I915_READ(CURCNTR_IVB(pipe));
		if (base) {
			cntl &= ~CURSOR_MODE;
			cntl |= CURSOR_MODE_64_ARGB_AX | MCURSOR_GAMMA_ENABLE;
		} else {
			cntl &= ~(CURSOR_MODE | MCURSOR_GAMMA_ENABLE);
			cntl |= CURSOR_MODE_DISABLE;
		}
		I915_WRITE(CURCNTR_IVB(pipe), cntl);

		intel_crtc->cursor_visible = visible;
	}
	/* and commit changes on next vblank */
	I915_WRITE(CURBASE_IVB(pipe), base);
}

/* If no-part of the cursor is visible on the framebuffer, then the GPU may hang... */
static void intel_crtc_update_cursor(struct drm_crtc *crtc,
				     bool on)
{
	struct drm_device *dev = crtc->dev;
	struct drm_i915_private *dev_priv = dev->dev_private;
	struct intel_crtc *intel_crtc = to_intel_crtc(crtc);
	int pipe = intel_crtc->pipe;
	int x = intel_crtc->cursor_x;
	int y = intel_crtc->cursor_y;
	u32 base, pos;
	bool visible;

	pos = 0;

	if (on && crtc->enabled && crtc->fb) {
		base = intel_crtc->cursor_addr;
		if (x > (int) crtc->fb->width)
			base = 0;

		if (y > (int) crtc->fb->height)
			base = 0;
	} else
		base = 0;

	if (x < 0) {
		if (x + intel_crtc->cursor_width < 0)
			base = 0;

		pos |= CURSOR_POS_SIGN << CURSOR_X_SHIFT;
		x = -x;
	}
	pos |= x << CURSOR_X_SHIFT;

	if (y < 0) {
		if (y + intel_crtc->cursor_height < 0)
			base = 0;

		pos |= CURSOR_POS_SIGN << CURSOR_Y_SHIFT;
		y = -y;
	}
	pos |= y << CURSOR_Y_SHIFT;

	visible = base != 0;
	if (!visible && !intel_crtc->cursor_visible)
		return;

	if (IS_IVYBRIDGE(dev)) {
		I915_WRITE(CURPOS_IVB(pipe), pos);
		ivb_update_cursor(crtc, base);
	} else {
		I915_WRITE(CURPOS(pipe), pos);
		if (IS_845G(dev) || IS_I865G(dev))
			i845_update_cursor(crtc, base);
		else
			i9xx_update_cursor(crtc, base);
	}

	if (visible)
		intel_mark_busy(dev, to_intel_framebuffer(crtc->fb)->obj);
}

static int intel_crtc_cursor_set(struct drm_crtc *crtc,
				 struct drm_file *file,
				 uint32_t handle,
				 uint32_t width, uint32_t height)
{
	struct drm_device *dev = crtc->dev;
	struct drm_i915_private *dev_priv = dev->dev_private;
	struct intel_crtc *intel_crtc = to_intel_crtc(crtc);
	struct drm_i915_gem_object *obj;
	uint32_t addr;
	int ret;

	DRM_DEBUG_KMS("\n");

	/* if we want to turn off the cursor ignore width and height */
	if (!handle) {
		DRM_DEBUG_KMS("cursor off\n");
		addr = 0;
		obj = NULL;
		mutex_lock(&dev->struct_mutex);
		goto finish;
	}

	/* Currently we only support 64x64 cursors */
	if (width != 64 || height != 64) {
		DRM_ERROR("we currently only support 64x64 cursors\n");
		return -EINVAL;
	}

	obj = to_intel_bo(drm_gem_object_lookup(dev, file, handle));
	if (&obj->base == NULL)
		return -ENOENT;

	if (obj->base.size < width * height * 4) {
		DRM_ERROR("buffer is to small\n");
		ret = -ENOMEM;
		goto fail;
	}

	/* we only need to pin inside GTT if cursor is non-phy */
	mutex_lock(&dev->struct_mutex);
	if (!dev_priv->info->cursor_needs_physical) {
		if (obj->tiling_mode) {
			DRM_ERROR("cursor cannot be tiled\n");
			ret = -EINVAL;
			goto fail_locked;
		}

		ret = i915_gem_object_pin_to_display_plane(obj, 0, NULL);
		if (ret) {
			DRM_ERROR("failed to move cursor bo into the GTT\n");
			goto fail_locked;
		}

		ret = i915_gem_object_put_fence(obj);
		if (ret) {
			DRM_ERROR("failed to release fence for cursor");
			goto fail_unpin;
		}

		addr = obj->gtt_offset;
	} else {
		int align = IS_I830(dev) ? 16 * 1024 : 256;
		ret = i915_gem_attach_phys_object(dev, obj,
						  (intel_crtc->pipe == 0) ? I915_GEM_PHYS_CURSOR_0 : I915_GEM_PHYS_CURSOR_1,
						  align);
		if (ret) {
			DRM_ERROR("failed to attach phys object\n");
			goto fail_locked;
		}
		addr = obj->phys_obj->handle->busaddr;
	}

	if (IS_GEN2(dev))
		I915_WRITE(CURSIZE, (height << 12) | width);

 finish:
	if (intel_crtc->cursor_bo) {
		if (dev_priv->info->cursor_needs_physical) {
			if (intel_crtc->cursor_bo != obj)
				i915_gem_detach_phys_object(dev, intel_crtc->cursor_bo);
		} else
			i915_gem_object_unpin(intel_crtc->cursor_bo);
		drm_gem_object_unreference(&intel_crtc->cursor_bo->base);
	}

	mutex_unlock(&dev->struct_mutex);

	intel_crtc->cursor_addr = addr;
	intel_crtc->cursor_bo = obj;
	intel_crtc->cursor_width = width;
	intel_crtc->cursor_height = height;

	intel_crtc_update_cursor(crtc, true);

	return 0;
fail_unpin:
	i915_gem_object_unpin(obj);
fail_locked:
	mutex_unlock(&dev->struct_mutex);
fail:
	drm_gem_object_unreference_unlocked(&obj->base);
	return ret;
}

static int intel_crtc_cursor_move(struct drm_crtc *crtc, int x, int y)
{
	struct intel_crtc *intel_crtc = to_intel_crtc(crtc);

	intel_crtc->cursor_x = x;
	intel_crtc->cursor_y = y;

	intel_crtc_update_cursor(crtc, true);

	return 0;
}

/** Sets the color ramps on behalf of RandR */
void intel_crtc_fb_gamma_set(struct drm_crtc *crtc, u16 red, u16 green,
				 u16 blue, int regno)
{
	struct intel_crtc *intel_crtc = to_intel_crtc(crtc);

	intel_crtc->lut_r[regno] = red >> 8;
	intel_crtc->lut_g[regno] = green >> 8;
	intel_crtc->lut_b[regno] = blue >> 8;
}

void intel_crtc_fb_gamma_get(struct drm_crtc *crtc, u16 *red, u16 *green,
			     u16 *blue, int regno)
{
	struct intel_crtc *intel_crtc = to_intel_crtc(crtc);

	*red = intel_crtc->lut_r[regno] << 8;
	*green = intel_crtc->lut_g[regno] << 8;
	*blue = intel_crtc->lut_b[regno] << 8;
}

static void intel_crtc_gamma_set(struct drm_crtc *crtc, u16 *red, u16 *green,
				 u16 *blue, uint32_t start, uint32_t size)
{
	int end = (start + size > 256) ? 256 : start + size, i;
	struct intel_crtc *intel_crtc = to_intel_crtc(crtc);

	for (i = start; i < end; i++) {
		intel_crtc->lut_r[i] = red[i] >> 8;
		intel_crtc->lut_g[i] = green[i] >> 8;
		intel_crtc->lut_b[i] = blue[i] >> 8;
	}

	intel_crtc_load_lut(crtc);
}

/**
 * Get a pipe with a simple mode set on it for doing load-based monitor
 * detection.
 *
 * It will be up to the load-detect code to adjust the pipe as appropriate for
 * its requirements.  The pipe will be connected to no other encoders.
 *
 * Currently this code will only succeed if there is a pipe with no encoders
 * configured for it.  In the future, it could choose to temporarily disable
 * some outputs to free up a pipe for its use.
 *
 * \return crtc, or NULL if no pipes are available.
 */

/* VESA 640x480x72Hz mode to set on the pipe */
static struct drm_display_mode load_detect_mode = {
	DRM_MODE("640x480", DRM_MODE_TYPE_DEFAULT, 31500, 640, 664,
		 704, 832, 0, 480, 489, 491, 520, 0, DRM_MODE_FLAG_NHSYNC | DRM_MODE_FLAG_NVSYNC),
};

static struct drm_framebuffer *
intel_framebuffer_create(struct drm_device *dev,
			 struct drm_mode_fb_cmd2 *mode_cmd,
			 struct drm_i915_gem_object *obj)
{
	struct intel_framebuffer *intel_fb;
	int ret;

	intel_fb = kzalloc(sizeof(*intel_fb), GFP_KERNEL);
	if (!intel_fb) {
		drm_gem_object_unreference_unlocked(&obj->base);
		return ERR_PTR(-ENOMEM);
	}

	ret = intel_framebuffer_init(dev, intel_fb, mode_cmd, obj);
	if (ret) {
		drm_gem_object_unreference_unlocked(&obj->base);
		kfree(intel_fb);
		return ERR_PTR(ret);
	}

	return &intel_fb->base;
}

static u32
intel_framebuffer_pitch_for_width(int width, int bpp)
{
	u32 pitch = DIV_ROUND_UP(width * bpp, 8);
	return ALIGN(pitch, 64);
}

static u32
intel_framebuffer_size_for_mode(struct drm_display_mode *mode, int bpp)
{
	u32 pitch = intel_framebuffer_pitch_for_width(mode->hdisplay, bpp);
	return ALIGN(pitch * mode->vdisplay, PAGE_SIZE);
}

static struct drm_framebuffer *
intel_framebuffer_create_for_mode(struct drm_device *dev,
				  struct drm_display_mode *mode,
				  int depth, int bpp)
{
	struct drm_i915_gem_object *obj;
	struct drm_mode_fb_cmd2 mode_cmd;

	obj = i915_gem_alloc_object(dev,
				    intel_framebuffer_size_for_mode(mode, bpp));
	if (obj == NULL)
		return ERR_PTR(-ENOMEM);

	mode_cmd.width = mode->hdisplay;
	mode_cmd.height = mode->vdisplay;
	mode_cmd.pitches[0] = intel_framebuffer_pitch_for_width(mode_cmd.width,
								bpp);
	mode_cmd.pixel_format = drm_mode_legacy_fb_format(bpp, depth);

	return intel_framebuffer_create(dev, &mode_cmd, obj);
}

static struct drm_framebuffer *
mode_fits_in_fbdev(struct drm_device *dev,
		   struct drm_display_mode *mode)
{
	struct drm_i915_private *dev_priv = dev->dev_private;
	struct drm_i915_gem_object *obj;
	struct drm_framebuffer *fb;

	if (dev_priv->fbdev == NULL)
		return NULL;

	obj = dev_priv->fbdev->ifb.obj;
	if (obj == NULL)
		return NULL;

	fb = &dev_priv->fbdev->ifb.base;
	if (fb->pitches[0] < intel_framebuffer_pitch_for_width(mode->hdisplay,
							       fb->bits_per_pixel))
		return NULL;

	if (obj->base.size < mode->vdisplay * fb->pitches[0])
		return NULL;

	return fb;
}

bool intel_get_load_detect_pipe(struct intel_encoder *intel_encoder,
				struct drm_connector *connector,
				struct drm_display_mode *mode,
				struct intel_load_detect_pipe *old)
{
	struct intel_crtc *intel_crtc;
	struct drm_crtc *possible_crtc;
	struct drm_encoder *encoder = &intel_encoder->base;
	struct drm_crtc *crtc = NULL;
	struct drm_device *dev = encoder->dev;
	struct drm_framebuffer *old_fb;
	int i = -1;

	DRM_DEBUG_KMS("[CONNECTOR:%d:%s], [ENCODER:%d:%s]\n",
		      connector->base.id, drm_get_connector_name(connector),
		      encoder->base.id, drm_get_encoder_name(encoder));

	/*
	 * Algorithm gets a little messy:
	 *
	 *   - if the connector already has an assigned crtc, use it (but make
	 *     sure it's on first)
	 *
	 *   - try to find the first unused crtc that can drive this connector,
	 *     and use that if we find one
	 */

	/* See if we already have a CRTC for this connector */
	if (encoder->crtc) {
		crtc = encoder->crtc;

		intel_crtc = to_intel_crtc(crtc);
		old->dpms_mode = intel_crtc->dpms_mode;
		old->load_detect_temp = false;

		/* Make sure the crtc and connector are running */
		if (intel_crtc->dpms_mode != DRM_MODE_DPMS_ON) {
			struct drm_encoder_helper_funcs *encoder_funcs;
			struct drm_crtc_helper_funcs *crtc_funcs;

			crtc_funcs = crtc->helper_private;
			crtc_funcs->dpms(crtc, DRM_MODE_DPMS_ON);

			encoder_funcs = encoder->helper_private;
			encoder_funcs->dpms(encoder, DRM_MODE_DPMS_ON);
		}

		return true;
	}

	/* Find an unused one (if possible) */
	list_for_each_entry(possible_crtc, &dev->mode_config.crtc_list, head) {
		i++;
		if (!(encoder->possible_crtcs & (1 << i)))
			continue;
		if (!possible_crtc->enabled) {
			crtc = possible_crtc;
			break;
		}
	}

	/*
	 * If we didn't find an unused CRTC, don't use any.
	 */
	if (!crtc) {
		DRM_DEBUG_KMS("no pipe available for load-detect\n");
		return false;
	}

	encoder->crtc = crtc;
	connector->encoder = encoder;

	intel_crtc = to_intel_crtc(crtc);
	old->dpms_mode = intel_crtc->dpms_mode;
	old->load_detect_temp = true;
	old->release_fb = NULL;

	if (!mode)
		mode = &load_detect_mode;

	old_fb = crtc->fb;

	/* We need a framebuffer large enough to accommodate all accesses
	 * that the plane may generate whilst we perform load detection.
	 * We can not rely on the fbcon either being present (we get called
	 * during its initialisation to detect all boot displays, or it may
	 * not even exist) or that it is large enough to satisfy the
	 * requested mode.
	 */
	crtc->fb = mode_fits_in_fbdev(dev, mode);
	if (crtc->fb == NULL) {
		DRM_DEBUG_KMS("creating tmp fb for load-detection\n");
		crtc->fb = intel_framebuffer_create_for_mode(dev, mode, 24, 32);
		old->release_fb = crtc->fb;
	} else
		DRM_DEBUG_KMS("reusing fbdev for load-detection framebuffer\n");
	if (IS_ERR(crtc->fb)) {
		DRM_DEBUG_KMS("failed to allocate framebuffer for load-detection\n");
		crtc->fb = old_fb;
		return false;
	}

	if (!drm_crtc_helper_set_mode(crtc, mode, 0, 0, old_fb)) {
		DRM_DEBUG_KMS("failed to set mode on load-detect pipe\n");
		if (old->release_fb)
			old->release_fb->funcs->destroy(old->release_fb);
		crtc->fb = old_fb;
		return false;
	}

	/* let the connector get through one full cycle before testing */
	intel_wait_for_vblank(dev, intel_crtc->pipe);

	return true;
}

void intel_release_load_detect_pipe(struct intel_encoder *intel_encoder,
				    struct drm_connector *connector,
				    struct intel_load_detect_pipe *old)
{
	struct drm_encoder *encoder = &intel_encoder->base;
	struct drm_device *dev = encoder->dev;
	struct drm_crtc *crtc = encoder->crtc;
	struct drm_encoder_helper_funcs *encoder_funcs = encoder->helper_private;
	struct drm_crtc_helper_funcs *crtc_funcs = crtc->helper_private;

	DRM_DEBUG_KMS("[CONNECTOR:%d:%s], [ENCODER:%d:%s]\n",
		      connector->base.id, drm_get_connector_name(connector),
		      encoder->base.id, drm_get_encoder_name(encoder));

	if (old->load_detect_temp) {
		connector->encoder = NULL;
		drm_helper_disable_unused_functions(dev);

		if (old->release_fb)
			old->release_fb->funcs->destroy(old->release_fb);

		return;
	}

	/* Switch crtc and encoder back off if necessary */
	if (old->dpms_mode != DRM_MODE_DPMS_ON) {
		encoder_funcs->dpms(encoder, old->dpms_mode);
		crtc_funcs->dpms(crtc, old->dpms_mode);
	}
}

/* Returns the clock of the currently programmed mode of the given pipe. */
static int intel_crtc_clock_get(struct drm_device *dev, struct drm_crtc *crtc)
{
	struct drm_i915_private *dev_priv = dev->dev_private;
	struct intel_crtc *intel_crtc = to_intel_crtc(crtc);
	int pipe = intel_crtc->pipe;
	u32 dpll = I915_READ(DPLL(pipe));
	u32 fp;
	intel_clock_t clock;

	if ((dpll & DISPLAY_RATE_SELECT_FPA1) == 0)
		fp = I915_READ(FP0(pipe));
	else
		fp = I915_READ(FP1(pipe));

	clock.m1 = (fp & FP_M1_DIV_MASK) >> FP_M1_DIV_SHIFT;
	if (IS_PINEVIEW(dev)) {
		clock.n = ffs((fp & FP_N_PINEVIEW_DIV_MASK) >> FP_N_DIV_SHIFT) - 1;
		clock.m2 = (fp & FP_M2_PINEVIEW_DIV_MASK) >> FP_M2_DIV_SHIFT;
	} else {
		clock.n = (fp & FP_N_DIV_MASK) >> FP_N_DIV_SHIFT;
		clock.m2 = (fp & FP_M2_DIV_MASK) >> FP_M2_DIV_SHIFT;
	}

	if (!IS_GEN2(dev)) {
		if (IS_PINEVIEW(dev))
			clock.p1 = ffs((dpll & DPLL_FPA01_P1_POST_DIV_MASK_PINEVIEW) >>
				DPLL_FPA01_P1_POST_DIV_SHIFT_PINEVIEW);
		else
			clock.p1 = ffs((dpll & DPLL_FPA01_P1_POST_DIV_MASK) >>
			       DPLL_FPA01_P1_POST_DIV_SHIFT);

		switch (dpll & DPLL_MODE_MASK) {
		case DPLLB_MODE_DAC_SERIAL:
			clock.p2 = dpll & DPLL_DAC_SERIAL_P2_CLOCK_DIV_5 ?
				5 : 10;
			break;
		case DPLLB_MODE_LVDS:
			clock.p2 = dpll & DPLLB_LVDS_P2_CLOCK_DIV_7 ?
				7 : 14;
			break;
		default:
			DRM_DEBUG_KMS("Unknown DPLL mode %08x in programmed "
				  "mode\n", (int)(dpll & DPLL_MODE_MASK));
			return 0;
		}

		/* XXX: Handle the 100Mhz refclk */
		intel_clock(dev, 96000, &clock);
	} else {
		bool is_lvds = (pipe == 1) && (I915_READ(LVDS) & LVDS_PORT_EN);

		if (is_lvds) {
			clock.p1 = ffs((dpll & DPLL_FPA01_P1_POST_DIV_MASK_I830_LVDS) >>
				       DPLL_FPA01_P1_POST_DIV_SHIFT);
			clock.p2 = 14;

			if ((dpll & PLL_REF_INPUT_MASK) ==
			    PLLB_REF_INPUT_SPREADSPECTRUMIN) {
				/* XXX: might not be 66MHz */
				intel_clock(dev, 66000, &clock);
			} else
				intel_clock(dev, 48000, &clock);
		} else {
			if (dpll & PLL_P1_DIVIDE_BY_TWO)
				clock.p1 = 2;
			else {
				clock.p1 = ((dpll & DPLL_FPA01_P1_POST_DIV_MASK_I830) >>
					    DPLL_FPA01_P1_POST_DIV_SHIFT) + 2;
			}
			if (dpll & PLL_P2_DIVIDE_BY_4)
				clock.p2 = 4;
			else
				clock.p2 = 2;

			intel_clock(dev, 48000, &clock);
		}
	}

	/* XXX: It would be nice to validate the clocks, but we can't reuse
	 * i830PllIsValid() because it relies on the xf86_config connector
	 * configuration being accurate, which it isn't necessarily.
	 */

	return clock.dot;
}

/** Returns the currently programmed mode of the given pipe. */
struct drm_display_mode *intel_crtc_mode_get(struct drm_device *dev,
					     struct drm_crtc *crtc)
{
	struct drm_i915_private *dev_priv = dev->dev_private;
	struct intel_crtc *intel_crtc = to_intel_crtc(crtc);
	int pipe = intel_crtc->pipe;
	struct drm_display_mode *mode;
	int htot = I915_READ(HTOTAL(pipe));
	int hsync = I915_READ(HSYNC(pipe));
	int vtot = I915_READ(VTOTAL(pipe));
	int vsync = I915_READ(VSYNC(pipe));

	mode = kzalloc(sizeof(*mode), GFP_KERNEL);
	if (!mode)
		return NULL;

	mode->clock = intel_crtc_clock_get(dev, crtc);
	mode->hdisplay = (htot & 0xffff) + 1;
	mode->htotal = ((htot & 0xffff0000) >> 16) + 1;
	mode->hsync_start = (hsync & 0xffff) + 1;
	mode->hsync_end = ((hsync & 0xffff0000) >> 16) + 1;
	mode->vdisplay = (vtot & 0xffff) + 1;
	mode->vtotal = ((vtot & 0xffff0000) >> 16) + 1;
	mode->vsync_start = (vsync & 0xffff) + 1;
	mode->vsync_end = ((vsync & 0xffff0000) >> 16) + 1;

	drm_mode_set_name(mode);
	drm_mode_set_crtcinfo(mode, 0);

	return mode;
}

#define GPU_IDLE_TIMEOUT 500 /* ms */

/* When this timer fires, we've been idle for awhile */
static void intel_gpu_idle_timer(unsigned long arg)
{
	struct drm_device *dev = (struct drm_device *)arg;
	drm_i915_private_t *dev_priv = dev->dev_private;

	if (!list_empty(&dev_priv->mm.active_list)) {
		/* Still processing requests, so just re-arm the timer. */
		mod_timer(&dev_priv->idle_timer, jiffies +
			  msecs_to_jiffies(GPU_IDLE_TIMEOUT));
		return;
	}

	dev_priv->busy = false;
	queue_work(dev_priv->wq, &dev_priv->idle_work);
}

#define CRTC_IDLE_TIMEOUT 1000 /* ms */

static void intel_crtc_idle_timer(unsigned long arg)
{
	struct intel_crtc *intel_crtc = (struct intel_crtc *)arg;
	struct drm_crtc *crtc = &intel_crtc->base;
	drm_i915_private_t *dev_priv = crtc->dev->dev_private;
	struct intel_framebuffer *intel_fb;

	intel_fb = to_intel_framebuffer(crtc->fb);
	if (intel_fb && intel_fb->obj->active) {
		/* The framebuffer is still being accessed by the GPU. */
		mod_timer(&intel_crtc->idle_timer, jiffies +
			  msecs_to_jiffies(CRTC_IDLE_TIMEOUT));
		return;
	}

	intel_crtc->busy = false;
	queue_work(dev_priv->wq, &dev_priv->idle_work);
}

static void intel_increase_pllclock(struct drm_crtc *crtc)
{
	struct drm_device *dev = crtc->dev;
	drm_i915_private_t *dev_priv = dev->dev_private;
	struct intel_crtc *intel_crtc = to_intel_crtc(crtc);
	int pipe = intel_crtc->pipe;
	int dpll_reg = DPLL(pipe);
	int dpll;

	if (HAS_PCH_SPLIT(dev))
		return;

	if (!dev_priv->lvds_downclock_avail)
		return;

	dpll = I915_READ(dpll_reg);
	if (!HAS_PIPE_CXSR(dev) && (dpll & DISPLAY_RATE_SELECT_FPA1)) {
		DRM_DEBUG_DRIVER("upclocking LVDS\n");

		assert_panel_unlocked(dev_priv, pipe);

		dpll &= ~DISPLAY_RATE_SELECT_FPA1;
		I915_WRITE(dpll_reg, dpll);
		intel_wait_for_vblank(dev, pipe);

		dpll = I915_READ(dpll_reg);
		if (dpll & DISPLAY_RATE_SELECT_FPA1)
			DRM_DEBUG_DRIVER("failed to upclock LVDS!\n");
	}

	/* Schedule downclock */
	mod_timer(&intel_crtc->idle_timer, jiffies +
		  msecs_to_jiffies(CRTC_IDLE_TIMEOUT));
}

static void intel_decrease_pllclock(struct drm_crtc *crtc)
{
	struct drm_device *dev = crtc->dev;
	drm_i915_private_t *dev_priv = dev->dev_private;
	struct intel_crtc *intel_crtc = to_intel_crtc(crtc);
	int pipe = intel_crtc->pipe;
	int dpll_reg = DPLL(pipe);
	int dpll = I915_READ(dpll_reg);

	if (HAS_PCH_SPLIT(dev))
		return;

	if (!dev_priv->lvds_downclock_avail)
		return;

	/*
	 * Since this is called by a timer, we should never get here in
	 * the manual case.
	 */
	if (!HAS_PIPE_CXSR(dev) && intel_crtc->lowfreq_avail) {
		DRM_DEBUG_DRIVER("downclocking LVDS\n");

		assert_panel_unlocked(dev_priv, pipe);

		dpll |= DISPLAY_RATE_SELECT_FPA1;
		I915_WRITE(dpll_reg, dpll);
		intel_wait_for_vblank(dev, pipe);
		dpll = I915_READ(dpll_reg);
		if (!(dpll & DISPLAY_RATE_SELECT_FPA1))
			DRM_DEBUG_DRIVER("failed to downclock LVDS!\n");
	}

}

/**
 * intel_idle_update - adjust clocks for idleness
 * @work: work struct
 *
 * Either the GPU or display (or both) went idle.  Check the busy status
 * here and adjust the CRTC and GPU clocks as necessary.
 */
static void intel_idle_update(struct work_struct *work)
{
	drm_i915_private_t *dev_priv = container_of(work, drm_i915_private_t,
						    idle_work);
	struct drm_device *dev = dev_priv->dev;
	struct drm_crtc *crtc;
	struct intel_crtc *intel_crtc;

	if (!i915_powersave)
		return;

	mutex_lock(&dev->struct_mutex);

	i915_update_gfx_val(dev_priv);

	list_for_each_entry(crtc, &dev->mode_config.crtc_list, head) {
		/* Skip inactive CRTCs */
		if (!crtc->fb)
			continue;

		intel_crtc = to_intel_crtc(crtc);
		if (!intel_crtc->busy)
			intel_decrease_pllclock(crtc);
	}


	mutex_unlock(&dev->struct_mutex);
}

/**
 * intel_mark_busy - mark the GPU and possibly the display busy
 * @dev: drm device
 * @obj: object we're operating on
 *
 * Callers can use this function to indicate that the GPU is busy processing
 * commands.  If @obj matches one of the CRTC objects (i.e. it's a scanout
 * buffer), we'll also mark the display as busy, so we know to increase its
 * clock frequency.
 */
void intel_mark_busy(struct drm_device *dev, struct drm_i915_gem_object *obj)
{
	drm_i915_private_t *dev_priv = dev->dev_private;
	struct drm_crtc *crtc = NULL;
	struct intel_framebuffer *intel_fb;
	struct intel_crtc *intel_crtc;

	if (!drm_core_check_feature(dev, DRIVER_MODESET))
		return;

	if (!dev_priv->busy)
		dev_priv->busy = true;
	else
		mod_timer(&dev_priv->idle_timer, jiffies +
			  msecs_to_jiffies(GPU_IDLE_TIMEOUT));

	list_for_each_entry(crtc, &dev->mode_config.crtc_list, head) {
		if (!crtc->fb)
			continue;

		intel_crtc = to_intel_crtc(crtc);
		intel_fb = to_intel_framebuffer(crtc->fb);
		if (intel_fb->obj == obj) {
			if (!intel_crtc->busy) {
				/* Non-busy -> busy, upclock */
				intel_increase_pllclock(crtc);
				intel_crtc->busy = true;
			} else {
				/* Busy -> busy, put off timer */
				mod_timer(&intel_crtc->idle_timer, jiffies +
					  msecs_to_jiffies(CRTC_IDLE_TIMEOUT));
			}
		}
	}
}

static void intel_crtc_destroy(struct drm_crtc *crtc)
{
	struct intel_crtc *intel_crtc = to_intel_crtc(crtc);
	struct drm_device *dev = crtc->dev;
	struct intel_unpin_work *work;
	unsigned long flags;

	spin_lock_irqsave(&dev->event_lock, flags);
	work = intel_crtc->unpin_work;
	intel_crtc->unpin_work = NULL;
	spin_unlock_irqrestore(&dev->event_lock, flags);

	if (work) {
		cancel_work_sync(&work->work);
		kfree(work);
	}

	drm_crtc_cleanup(crtc);

	kfree(intel_crtc);
}

static void intel_unpin_work_fn(struct work_struct *__work)
{
	struct intel_unpin_work *work =
		container_of(__work, struct intel_unpin_work, work);

	mutex_lock(&work->dev->struct_mutex);
	intel_unpin_fb_obj(work->old_fb_obj);
	drm_gem_object_unreference(&work->pending_flip_obj->base);
	drm_gem_object_unreference(&work->old_fb_obj->base);

	intel_update_fbc(work->dev);
	mutex_unlock(&work->dev->struct_mutex);
	kfree(work);
}

static void do_intel_finish_page_flip(struct drm_device *dev,
				      struct drm_crtc *crtc)
{
	drm_i915_private_t *dev_priv = dev->dev_private;
	struct intel_crtc *intel_crtc = to_intel_crtc(crtc);
	struct intel_unpin_work *work;
	struct drm_i915_gem_object *obj;
	struct drm_pending_vblank_event *e;
	struct timeval tnow, tvbl;
	unsigned long flags;

	/* Ignore early vblank irqs */
	if (intel_crtc == NULL)
		return;

	do_gettimeofday(&tnow);

	spin_lock_irqsave(&dev->event_lock, flags);
	work = intel_crtc->unpin_work;
	if (work == NULL || !work->pending) {
		spin_unlock_irqrestore(&dev->event_lock, flags);
		return;
	}

	intel_crtc->unpin_work = NULL;

	if (work->event) {
		e = work->event;
		e->event.sequence = drm_vblank_count_and_time(dev, intel_crtc->pipe, &tvbl);

		/* Called before vblank count and timestamps have
		 * been updated for the vblank interval of flip
		 * completion? Need to increment vblank count and
		 * add one videorefresh duration to returned timestamp
		 * to account for this. We assume this happened if we
		 * get called over 0.9 frame durations after the last
		 * timestamped vblank.
		 *
		 * This calculation can not be used with vrefresh rates
		 * below 5Hz (10Hz to be on the safe side) without
		 * promoting to 64 integers.
		 */
		if (10 * (timeval_to_ns(&tnow) - timeval_to_ns(&tvbl)) >
		    9 * crtc->framedur_ns) {
			e->event.sequence++;
			tvbl = ns_to_timeval(timeval_to_ns(&tvbl) +
					     crtc->framedur_ns);
		}

		e->event.tv_sec = tvbl.tv_sec;
		e->event.tv_usec = tvbl.tv_usec;

		list_add_tail(&e->base.link,
			      &e->base.file_priv->event_list);
		wake_up_interruptible(&e->base.file_priv->event_wait);
	}

	drm_vblank_put(dev, intel_crtc->pipe);

	spin_unlock_irqrestore(&dev->event_lock, flags);

	obj = work->old_fb_obj;

	atomic_clear_mask(1 << intel_crtc->plane,
			  &obj->pending_flip.counter);
	if (atomic_read(&obj->pending_flip) == 0)
		wake_up(&dev_priv->pending_flip_queue);

	schedule_work(&work->work);

	trace_i915_flip_complete(intel_crtc->plane, work->pending_flip_obj);
}

void intel_finish_page_flip(struct drm_device *dev, int pipe)
{
	drm_i915_private_t *dev_priv = dev->dev_private;
	struct drm_crtc *crtc = dev_priv->pipe_to_crtc_mapping[pipe];

	do_intel_finish_page_flip(dev, crtc);
}

void intel_finish_page_flip_plane(struct drm_device *dev, int plane)
{
	drm_i915_private_t *dev_priv = dev->dev_private;
	struct drm_crtc *crtc = dev_priv->plane_to_crtc_mapping[plane];

	do_intel_finish_page_flip(dev, crtc);
}

void intel_prepare_page_flip(struct drm_device *dev, int plane)
{
	drm_i915_private_t *dev_priv = dev->dev_private;
	struct intel_crtc *intel_crtc =
		to_intel_crtc(dev_priv->plane_to_crtc_mapping[plane]);
	unsigned long flags;

	spin_lock_irqsave(&dev->event_lock, flags);
	if (intel_crtc->unpin_work) {
		if ((++intel_crtc->unpin_work->pending) > 1)
			DRM_ERROR("Prepared flip multiple times\n");
	} else {
		DRM_DEBUG_DRIVER("preparing flip with no unpin work?\n");
	}
	spin_unlock_irqrestore(&dev->event_lock, flags);
}

static int intel_gen2_queue_flip(struct drm_device *dev,
				 struct drm_crtc *crtc,
				 struct drm_framebuffer *fb,
				 struct drm_i915_gem_object *obj)
{
	struct drm_i915_private *dev_priv = dev->dev_private;
	struct intel_crtc *intel_crtc = to_intel_crtc(crtc);
	unsigned long offset;
	u32 flip_mask;
	int ret;

	ret = intel_pin_and_fence_fb_obj(dev, obj, LP_RING(dev_priv));
	if (ret)
		goto out;

	/* Offset into the new buffer for cases of shared fbs between CRTCs */
	offset = crtc->y * fb->pitches[0] + crtc->x * fb->bits_per_pixel/8;

	ret = BEGIN_LP_RING(6);
	if (ret)
		goto out;

	/* Can't queue multiple flips, so wait for the previous
	 * one to finish before executing the next.
	 */
	if (intel_crtc->plane)
		flip_mask = MI_WAIT_FOR_PLANE_B_FLIP;
	else
		flip_mask = MI_WAIT_FOR_PLANE_A_FLIP;
	OUT_RING(MI_WAIT_FOR_EVENT | flip_mask);
	OUT_RING(MI_NOOP);
	OUT_RING(MI_DISPLAY_FLIP |
		 MI_DISPLAY_FLIP_PLANE(intel_crtc->plane));
	OUT_RING(fb->pitches[0]);
	OUT_RING(obj->gtt_offset + offset);
	OUT_RING(0); /* aux display base address, unused */
	ADVANCE_LP_RING();
out:
	return ret;
}

static int intel_gen3_queue_flip(struct drm_device *dev,
				 struct drm_crtc *crtc,
				 struct drm_framebuffer *fb,
				 struct drm_i915_gem_object *obj)
{
	struct drm_i915_private *dev_priv = dev->dev_private;
	struct intel_crtc *intel_crtc = to_intel_crtc(crtc);
	unsigned long offset;
	u32 flip_mask;
	int ret;

	ret = intel_pin_and_fence_fb_obj(dev, obj, LP_RING(dev_priv));
	if (ret)
		goto out;

	/* Offset into the new buffer for cases of shared fbs between CRTCs */
	offset = crtc->y * fb->pitches[0] + crtc->x * fb->bits_per_pixel/8;

	ret = BEGIN_LP_RING(6);
	if (ret)
		goto out;

	if (intel_crtc->plane)
		flip_mask = MI_WAIT_FOR_PLANE_B_FLIP;
	else
		flip_mask = MI_WAIT_FOR_PLANE_A_FLIP;
	OUT_RING(MI_WAIT_FOR_EVENT | flip_mask);
	OUT_RING(MI_NOOP);
	OUT_RING(MI_DISPLAY_FLIP_I915 |
		 MI_DISPLAY_FLIP_PLANE(intel_crtc->plane));
	OUT_RING(fb->pitches[0]);
	OUT_RING(obj->gtt_offset + offset);
	OUT_RING(MI_NOOP);

	ADVANCE_LP_RING();
out:
	return ret;
}

static int intel_gen4_queue_flip(struct drm_device *dev,
				 struct drm_crtc *crtc,
				 struct drm_framebuffer *fb,
				 struct drm_i915_gem_object *obj)
{
	struct drm_i915_private *dev_priv = dev->dev_private;
	struct intel_crtc *intel_crtc = to_intel_crtc(crtc);
	uint32_t pf, pipesrc;
	int ret;

	ret = intel_pin_and_fence_fb_obj(dev, obj, LP_RING(dev_priv));
	if (ret)
		goto out;

	ret = BEGIN_LP_RING(4);
	if (ret)
		goto out;

	/* i965+ uses the linear or tiled offsets from the
	 * Display Registers (which do not change across a page-flip)
	 * so we need only reprogram the base address.
	 */
	OUT_RING(MI_DISPLAY_FLIP |
		 MI_DISPLAY_FLIP_PLANE(intel_crtc->plane));
	OUT_RING(fb->pitches[0]);
	OUT_RING(obj->gtt_offset | obj->tiling_mode);

	/* XXX Enabling the panel-fitter across page-flip is so far
	 * untested on non-native modes, so ignore it for now.
	 * pf = I915_READ(pipe == 0 ? PFA_CTL_1 : PFB_CTL_1) & PF_ENABLE;
	 */
	pf = 0;
	pipesrc = I915_READ(PIPESRC(intel_crtc->pipe)) & 0x0fff0fff;
	OUT_RING(pf | pipesrc);
	ADVANCE_LP_RING();
out:
	return ret;
}

static int intel_gen6_queue_flip(struct drm_device *dev,
				 struct drm_crtc *crtc,
				 struct drm_framebuffer *fb,
				 struct drm_i915_gem_object *obj)
{
	struct drm_i915_private *dev_priv = dev->dev_private;
	struct intel_crtc *intel_crtc = to_intel_crtc(crtc);
	uint32_t pf, pipesrc;
	int ret;

	ret = intel_pin_and_fence_fb_obj(dev, obj, LP_RING(dev_priv));
	if (ret)
		goto out;

	ret = BEGIN_LP_RING(4);
	if (ret)
		goto out;

	OUT_RING(MI_DISPLAY_FLIP |
		 MI_DISPLAY_FLIP_PLANE(intel_crtc->plane));
	OUT_RING(fb->pitches[0] | obj->tiling_mode);
	OUT_RING(obj->gtt_offset);

	pf = I915_READ(PF_CTL(intel_crtc->pipe)) & PF_ENABLE;
	pipesrc = I915_READ(PIPESRC(intel_crtc->pipe)) & 0x0fff0fff;
	OUT_RING(pf | pipesrc);
	ADVANCE_LP_RING();
out:
	return ret;
}

/*
 * On gen7 we currently use the blit ring because (in early silicon at least)
 * the render ring doesn't give us interrpts for page flip completion, which
 * means clients will hang after the first flip is queued.  Fortunately the
 * blit ring generates interrupts properly, so use it instead.
 */
static int intel_gen7_queue_flip(struct drm_device *dev,
				 struct drm_crtc *crtc,
				 struct drm_framebuffer *fb,
				 struct drm_i915_gem_object *obj)
{
	struct drm_i915_private *dev_priv = dev->dev_private;
	struct intel_crtc *intel_crtc = to_intel_crtc(crtc);
	struct intel_ring_buffer *ring = &dev_priv->ring[BCS];
	int ret;

	ret = intel_pin_and_fence_fb_obj(dev, obj, ring);
	if (ret)
		goto out;

	ret = intel_ring_begin(ring, 4);
	if (ret)
		goto out;

	intel_ring_emit(ring, MI_DISPLAY_FLIP_I915 | (intel_crtc->plane << 19));
	intel_ring_emit(ring, (fb->pitches[0] | obj->tiling_mode));
	intel_ring_emit(ring, (obj->gtt_offset));
	intel_ring_emit(ring, (MI_NOOP));
	intel_ring_advance(ring);
out:
	return ret;
}

static int intel_default_queue_flip(struct drm_device *dev,
				    struct drm_crtc *crtc,
				    struct drm_framebuffer *fb,
				    struct drm_i915_gem_object *obj)
{
	return -ENODEV;
}

static int intel_crtc_page_flip(struct drm_crtc *crtc,
				struct drm_framebuffer *fb,
				struct drm_pending_vblank_event *event)
{
	struct drm_device *dev = crtc->dev;
	struct drm_i915_private *dev_priv = dev->dev_private;
	struct intel_framebuffer *intel_fb;
	struct drm_i915_gem_object *obj;
	struct intel_crtc *intel_crtc = to_intel_crtc(crtc);
	struct intel_unpin_work *work;
	unsigned long flags;
	int ret;

	work = kzalloc(sizeof *work, GFP_KERNEL);
	if (work == NULL)
		return -ENOMEM;

	work->event = event;
	work->dev = crtc->dev;
	intel_fb = to_intel_framebuffer(crtc->fb);
	work->old_fb_obj = intel_fb->obj;
	INIT_WORK(&work->work, intel_unpin_work_fn);

	ret = drm_vblank_get(dev, intel_crtc->pipe);
	if (ret)
		goto free_work;

	/* We borrow the event spin lock for protecting unpin_work */
	spin_lock_irqsave(&dev->event_lock, flags);
	if (intel_crtc->unpin_work) {
		spin_unlock_irqrestore(&dev->event_lock, flags);
		kfree(work);
		drm_vblank_put(dev, intel_crtc->pipe);

		DRM_DEBUG_DRIVER("flip queue: crtc already busy\n");
		return -EBUSY;
	}
	intel_crtc->unpin_work = work;
	spin_unlock_irqrestore(&dev->event_lock, flags);

	intel_fb = to_intel_framebuffer(fb);
	obj = intel_fb->obj;

	mutex_lock(&dev->struct_mutex);

	/* Reference the objects for the scheduled work. */
	drm_gem_object_reference(&work->old_fb_obj->base);
	drm_gem_object_reference(&obj->base);

	crtc->fb = fb;

	work->pending_flip_obj = obj;

	work->enable_stall_check = true;

	/* Block clients from rendering to the new back buffer until
	 * the flip occurs and the object is no longer visible.
	 */
	atomic_add(1 << intel_crtc->plane, &work->old_fb_obj->pending_flip);

	ret = dev_priv->display.queue_flip(dev, crtc, fb, obj);
	if (ret)
		goto cleanup_pending;

	intel_disable_fbc(dev);
	mutex_unlock(&dev->struct_mutex);

	trace_i915_flip_request(intel_crtc->plane, obj);

	return 0;

cleanup_pending:
	atomic_sub(1 << intel_crtc->plane, &work->old_fb_obj->pending_flip);
	drm_gem_object_unreference(&work->old_fb_obj->base);
	drm_gem_object_unreference(&obj->base);
	mutex_unlock(&dev->struct_mutex);

	spin_lock_irqsave(&dev->event_lock, flags);
	intel_crtc->unpin_work = NULL;
	spin_unlock_irqrestore(&dev->event_lock, flags);

	drm_vblank_put(dev, intel_crtc->pipe);
free_work:
	kfree(work);

	return ret;
}

static void intel_sanitize_modesetting(struct drm_device *dev,
				       int pipe, int plane)
{
	struct drm_i915_private *dev_priv = dev->dev_private;
	u32 reg, val;

	/* Clear any frame start delays used for debugging left by the BIOS */
	for_each_pipe(pipe) {
		reg = PIPECONF(pipe);
		I915_WRITE(reg, I915_READ(reg) & ~PIPECONF_FRAME_START_DELAY_MASK);
	}

	if (HAS_PCH_SPLIT(dev))
		return;

	/* Who knows what state these registers were left in by the BIOS or
	 * grub?
	 *
	 * If we leave the registers in a conflicting state (e.g. with the
	 * display plane reading from the other pipe than the one we intend
	 * to use) then when we attempt to teardown the active mode, we will
	 * not disable the pipes and planes in the correct order -- leaving
	 * a plane reading from a disabled pipe and possibly leading to
	 * undefined behaviour.
	 */

	reg = DSPCNTR(plane);
	val = I915_READ(reg);

	if ((val & DISPLAY_PLANE_ENABLE) == 0)
		return;
	if (!!(val & DISPPLANE_SEL_PIPE_MASK) == pipe)
		return;

	/* This display plane is active and attached to the other CPU pipe. */
	pipe = !pipe;

	/* Disable the plane and wait for it to stop reading from the pipe. */
	intel_disable_plane(dev_priv, plane, pipe);
	intel_disable_pipe(dev_priv, pipe);
}

static void intel_crtc_reset(struct drm_crtc *crtc)
{
	struct drm_device *dev = crtc->dev;
	struct intel_crtc *intel_crtc = to_intel_crtc(crtc);

	/* Reset flags back to the 'unknown' status so that they
	 * will be correctly set on the initial modeset.
	 */
	intel_crtc->dpms_mode = -1;

	/* We need to fix up any BIOS configuration that conflicts with
	 * our expectations.
	 */
	intel_sanitize_modesetting(dev, intel_crtc->pipe, intel_crtc->plane);
}

static struct drm_crtc_helper_funcs intel_helper_funcs = {
	.dpms = intel_crtc_dpms,
	.mode_fixup = intel_crtc_mode_fixup,
	.mode_set = intel_crtc_mode_set,
	.mode_set_base = intel_pipe_set_base,
	.mode_set_base_atomic = intel_pipe_set_base_atomic,
	.load_lut = intel_crtc_load_lut,
	.disable = intel_crtc_disable,
};

static const struct drm_crtc_funcs intel_crtc_funcs = {
	.reset = intel_crtc_reset,
	.cursor_set = intel_crtc_cursor_set,
	.cursor_move = intel_crtc_cursor_move,
	.gamma_set = intel_crtc_gamma_set,
	.set_config = drm_crtc_helper_set_config,
	.destroy = intel_crtc_destroy,
	.page_flip = intel_crtc_page_flip,
};

static void intel_crtc_init(struct drm_device *dev, int pipe)
{
	drm_i915_private_t *dev_priv = dev->dev_private;
	struct intel_crtc *intel_crtc;
	int i;

	intel_crtc = kzalloc(sizeof(struct intel_crtc) + (INTELFB_CONN_LIMIT * sizeof(struct drm_connector *)), GFP_KERNEL);
	if (intel_crtc == NULL)
		return;

	drm_crtc_init(dev, &intel_crtc->base, &intel_crtc_funcs);

	drm_mode_crtc_set_gamma_size(&intel_crtc->base, 256);
	for (i = 0; i < 256; i++) {
		intel_crtc->lut_r[i] = i;
		intel_crtc->lut_g[i] = i;
		intel_crtc->lut_b[i] = i;
	}

	/* Swap pipes & planes for FBC on pre-965 */
	intel_crtc->pipe = pipe;
	intel_crtc->plane = pipe;
	if (IS_MOBILE(dev) && IS_GEN3(dev)) {
		DRM_DEBUG_KMS("swapping pipes & planes for FBC\n");
		intel_crtc->plane = !pipe;
	}

	BUG_ON(pipe >= ARRAY_SIZE(dev_priv->plane_to_crtc_mapping) ||
	       dev_priv->plane_to_crtc_mapping[intel_crtc->plane] != NULL);
	dev_priv->plane_to_crtc_mapping[intel_crtc->plane] = &intel_crtc->base;
	dev_priv->pipe_to_crtc_mapping[intel_crtc->pipe] = &intel_crtc->base;

	intel_crtc_reset(&intel_crtc->base);
	intel_crtc->active = true; /* force the pipe off on setup_init_config */
	intel_crtc->bpp = 24; /* default for pre-Ironlake */

	if (HAS_PCH_SPLIT(dev)) {
		if (pipe == 2 && IS_IVYBRIDGE(dev))
			intel_crtc->no_pll = true;
		intel_helper_funcs.prepare = ironlake_crtc_prepare;
		intel_helper_funcs.commit = ironlake_crtc_commit;
	} else {
		intel_helper_funcs.prepare = i9xx_crtc_prepare;
		intel_helper_funcs.commit = i9xx_crtc_commit;
	}

	drm_crtc_helper_add(&intel_crtc->base, &intel_helper_funcs);

	intel_crtc->busy = false;

	setup_timer(&intel_crtc->idle_timer, intel_crtc_idle_timer,
		    (unsigned long)intel_crtc);
}

int intel_get_pipe_from_crtc_id(struct drm_device *dev, void *data,
				struct drm_file *file)
{
	drm_i915_private_t *dev_priv = dev->dev_private;
	struct drm_i915_get_pipe_from_crtc_id *pipe_from_crtc_id = data;
	struct drm_mode_object *drmmode_obj;
	struct intel_crtc *crtc;

	if (!dev_priv) {
		DRM_ERROR("called with no initialization\n");
		return -EINVAL;
	}

	drmmode_obj = drm_mode_object_find(dev, pipe_from_crtc_id->crtc_id,
			DRM_MODE_OBJECT_CRTC);

	if (!drmmode_obj) {
		DRM_ERROR("no such CRTC id\n");
		return -EINVAL;
	}

	crtc = to_intel_crtc(obj_to_crtc(drmmode_obj));
	pipe_from_crtc_id->pipe = crtc->pipe;

	return 0;
}

static int intel_encoder_clones(struct drm_device *dev, int type_mask)
{
	struct intel_encoder *encoder;
	int index_mask = 0;
	int entry = 0;

	list_for_each_entry(encoder, &dev->mode_config.encoder_list, base.head) {
		if (type_mask & encoder->clone_mask)
			index_mask |= (1 << entry);
		entry++;
	}

	return index_mask;
}

static bool has_edp_a(struct drm_device *dev)
{
	struct drm_i915_private *dev_priv = dev->dev_private;

	if (!IS_MOBILE(dev))
		return false;

	if ((I915_READ(DP_A) & DP_DETECTED) == 0)
		return false;

	if (IS_GEN5(dev) &&
	    (I915_READ(ILK_DISPLAY_CHICKEN_FUSES) & ILK_eDP_A_DISABLE))
		return false;

	return true;
}

static void intel_setup_outputs(struct drm_device *dev)
{
	struct drm_i915_private *dev_priv = dev->dev_private;
	struct intel_encoder *encoder;
	bool dpd_is_edp = false;
	bool has_lvds;

	has_lvds = intel_lvds_init(dev);
	if (!has_lvds && !HAS_PCH_SPLIT(dev)) {
		/* disable the panel fitter on everything but LVDS */
		I915_WRITE(PFIT_CONTROL, 0);
	}

	if (HAS_PCH_SPLIT(dev)) {
		dpd_is_edp = intel_dpd_is_edp(dev);

		if (has_edp_a(dev))
			intel_dp_init(dev, DP_A);

		if (dpd_is_edp && (I915_READ(PCH_DP_D) & DP_DETECTED))
			intel_dp_init(dev, PCH_DP_D);
	}

	intel_crt_init(dev);

	if (HAS_PCH_SPLIT(dev)) {
		int found;

		if (I915_READ(HDMIB) & PORT_DETECTED) {
			/* PCH SDVOB multiplex with HDMIB */
			found = intel_sdvo_init(dev, PCH_SDVOB);
			if (!found)
				intel_hdmi_init(dev, HDMIB);
			if (!found && (I915_READ(PCH_DP_B) & DP_DETECTED))
				intel_dp_init(dev, PCH_DP_B);
		}

		if (I915_READ(HDMIC) & PORT_DETECTED)
			intel_hdmi_init(dev, HDMIC);

		if (I915_READ(HDMID) & PORT_DETECTED)
			intel_hdmi_init(dev, HDMID);

		if (I915_READ(PCH_DP_C) & DP_DETECTED)
			intel_dp_init(dev, PCH_DP_C);

		if (!dpd_is_edp && (I915_READ(PCH_DP_D) & DP_DETECTED))
			intel_dp_init(dev, PCH_DP_D);

	} else if (SUPPORTS_DIGITAL_OUTPUTS(dev)) {
		bool found = false;

		if (I915_READ(SDVOB) & SDVO_DETECTED) {
			DRM_DEBUG_KMS("probing SDVOB\n");
			found = intel_sdvo_init(dev, SDVOB);
			if (!found && SUPPORTS_INTEGRATED_HDMI(dev)) {
				DRM_DEBUG_KMS("probing HDMI on SDVOB\n");
				intel_hdmi_init(dev, SDVOB);
			}

			if (!found && SUPPORTS_INTEGRATED_DP(dev)) {
				DRM_DEBUG_KMS("probing DP_B\n");
				intel_dp_init(dev, DP_B);
			}
		}

		/* Before G4X SDVOC doesn't have its own detect register */

		if (I915_READ(SDVOB) & SDVO_DETECTED) {
			DRM_DEBUG_KMS("probing SDVOC\n");
			found = intel_sdvo_init(dev, SDVOC);
		}

		if (!found && (I915_READ(SDVOC) & SDVO_DETECTED)) {

			if (SUPPORTS_INTEGRATED_HDMI(dev)) {
				DRM_DEBUG_KMS("probing HDMI on SDVOC\n");
				intel_hdmi_init(dev, SDVOC);
			}
			if (SUPPORTS_INTEGRATED_DP(dev)) {
				DRM_DEBUG_KMS("probing DP_C\n");
				intel_dp_init(dev, DP_C);
			}
		}

		if (SUPPORTS_INTEGRATED_DP(dev) &&
		    (I915_READ(DP_D) & DP_DETECTED)) {
			DRM_DEBUG_KMS("probing DP_D\n");
			intel_dp_init(dev, DP_D);
		}
	} else if (IS_GEN2(dev))
		intel_dvo_init(dev);

	if (SUPPORTS_TV(dev))
		intel_tv_init(dev);

	list_for_each_entry(encoder, &dev->mode_config.encoder_list, base.head) {
		encoder->base.possible_crtcs = encoder->crtc_mask;
		encoder->base.possible_clones =
			intel_encoder_clones(dev, encoder->clone_mask);
	}

	/* disable all the possible outputs/crtcs before entering KMS mode */
	drm_helper_disable_unused_functions(dev);

	if (HAS_PCH_SPLIT(dev))
		ironlake_init_pch_refclk(dev);
}

static void intel_user_framebuffer_destroy(struct drm_framebuffer *fb)
{
	struct intel_framebuffer *intel_fb = to_intel_framebuffer(fb);

	drm_framebuffer_cleanup(fb);
	drm_gem_object_unreference_unlocked(&intel_fb->obj->base);

	kfree(intel_fb);
}

static int intel_user_framebuffer_create_handle(struct drm_framebuffer *fb,
						struct drm_file *file,
						unsigned int *handle)
{
	struct intel_framebuffer *intel_fb = to_intel_framebuffer(fb);
	struct drm_i915_gem_object *obj = intel_fb->obj;

	return drm_gem_handle_create(file, &obj->base, handle);
}

static const struct drm_framebuffer_funcs intel_fb_funcs = {
	.destroy = intel_user_framebuffer_destroy,
	.create_handle = intel_user_framebuffer_create_handle,
};

int intel_framebuffer_init(struct drm_device *dev,
			   struct intel_framebuffer *intel_fb,
			   struct drm_mode_fb_cmd2 *mode_cmd,
			   struct drm_i915_gem_object *obj)
{
	int ret;

	if (obj->tiling_mode == I915_TILING_Y)
		return -EINVAL;

	if (mode_cmd->pitches[0] & 63)
		return -EINVAL;

	switch (mode_cmd->pixel_format) {
	case DRM_FORMAT_RGB332:
	case DRM_FORMAT_RGB565:
	case DRM_FORMAT_XRGB8888:
	case DRM_FORMAT_XBGR8888:
	case DRM_FORMAT_ARGB8888:
	case DRM_FORMAT_XRGB2101010:
	case DRM_FORMAT_ARGB2101010:
		/* RGB formats are common across chipsets */
		break;
	case DRM_FORMAT_YUYV:
	case DRM_FORMAT_UYVY:
	case DRM_FORMAT_YVYU:
	case DRM_FORMAT_VYUY:
		break;
	default:
		DRM_DEBUG_KMS("unsupported pixel format %u\n",
				mode_cmd->pixel_format);
		return -EINVAL;
	}

	ret = drm_framebuffer_init(dev, &intel_fb->base, &intel_fb_funcs);
	if (ret) {
		DRM_ERROR("framebuffer init failed %d\n", ret);
		return ret;
	}

	drm_helper_mode_fill_fb_struct(&intel_fb->base, mode_cmd);
	intel_fb->obj = obj;
	return 0;
}

static struct drm_framebuffer *
intel_user_framebuffer_create(struct drm_device *dev,
			      struct drm_file *filp,
			      struct drm_mode_fb_cmd2 *mode_cmd)
{
	struct drm_i915_gem_object *obj;

	obj = to_intel_bo(drm_gem_object_lookup(dev, filp,
						mode_cmd->handles[0]));
	if (&obj->base == NULL)
		return ERR_PTR(-ENOENT);

	return intel_framebuffer_create(dev, mode_cmd, obj);
}

static const struct drm_mode_config_funcs intel_mode_funcs = {
	.fb_create = intel_user_framebuffer_create,
	.output_poll_changed = intel_fb_output_poll_changed,
};

static struct drm_i915_gem_object *
intel_alloc_context_page(struct drm_device *dev)
{
	struct drm_i915_gem_object *ctx;
	int ret;

	WARN_ON(!mutex_is_locked(&dev->struct_mutex));

	ctx = i915_gem_alloc_object(dev, 4096);
	if (!ctx) {
		DRM_DEBUG("failed to alloc power context, RC6 disabled\n");
		return NULL;
	}

	ret = i915_gem_object_pin(ctx, 4096, true);
	if (ret) {
		DRM_ERROR("failed to pin power context: %d\n", ret);
		goto err_unref;
	}

	ret = i915_gem_object_set_to_gtt_domain(ctx, 1);
	if (ret) {
		DRM_ERROR("failed to set-domain on power context: %d\n", ret);
		goto err_unpin;
	}

	return ctx;

err_unpin:
	i915_gem_object_unpin(ctx);
err_unref:
	drm_gem_object_unreference(&ctx->base);
	mutex_unlock(&dev->struct_mutex);
	return NULL;
}

bool ironlake_set_drps(struct drm_device *dev, u8 val)
{
	struct drm_i915_private *dev_priv = dev->dev_private;
	u16 rgvswctl;

	rgvswctl = I915_READ16(MEMSWCTL);
	if (rgvswctl & MEMCTL_CMD_STS) {
		DRM_DEBUG("gpu busy, RCS change rejected\n");
		return false; /* still busy with another command */
	}

	rgvswctl = (MEMCTL_CMD_CHFREQ << MEMCTL_CMD_SHIFT) |
		(val << MEMCTL_FREQ_SHIFT) | MEMCTL_SFCAVM;
	I915_WRITE16(MEMSWCTL, rgvswctl);
	POSTING_READ16(MEMSWCTL);

	rgvswctl |= MEMCTL_CMD_STS;
	I915_WRITE16(MEMSWCTL, rgvswctl);

	return true;
}

void ironlake_enable_drps(struct drm_device *dev)
{
	struct drm_i915_private *dev_priv = dev->dev_private;
	u32 rgvmodectl = I915_READ(MEMMODECTL);
	u8 fmax, fmin, fstart, vstart;

	/* Enable temp reporting */
	I915_WRITE16(PMMISC, I915_READ(PMMISC) | MCPPCE_EN);
	I915_WRITE16(TSC1, I915_READ(TSC1) | TSE);

	/* 100ms RC evaluation intervals */
	I915_WRITE(RCUPEI, 100000);
	I915_WRITE(RCDNEI, 100000);

	/* Set max/min thresholds to 90ms and 80ms respectively */
	I915_WRITE(RCBMAXAVG, 90000);
	I915_WRITE(RCBMINAVG, 80000);

	I915_WRITE(MEMIHYST, 1);

	/* Set up min, max, and cur for interrupt handling */
	fmax = (rgvmodectl & MEMMODE_FMAX_MASK) >> MEMMODE_FMAX_SHIFT;
	fmin = (rgvmodectl & MEMMODE_FMIN_MASK);
	fstart = (rgvmodectl & MEMMODE_FSTART_MASK) >>
		MEMMODE_FSTART_SHIFT;

	vstart = (I915_READ(PXVFREQ_BASE + (fstart * 4)) & PXVFREQ_PX_MASK) >>
		PXVFREQ_PX_SHIFT;

	dev_priv->fmax = fmax; /* IPS callback will increase this */
	dev_priv->fstart = fstart;

	dev_priv->max_delay = fstart;
	dev_priv->min_delay = fmin;
	dev_priv->cur_delay = fstart;

	DRM_DEBUG_DRIVER("fmax: %d, fmin: %d, fstart: %d\n",
			 fmax, fmin, fstart);

	I915_WRITE(MEMINTREN, MEMINT_CX_SUPR_EN | MEMINT_EVAL_CHG_EN);

	/*
	 * Interrupts will be enabled in ironlake_irq_postinstall
	 */

	I915_WRITE(VIDSTART, vstart);
	POSTING_READ(VIDSTART);

	rgvmodectl |= MEMMODE_SWMODE_EN;
	I915_WRITE(MEMMODECTL, rgvmodectl);

	if (wait_for((I915_READ(MEMSWCTL) & MEMCTL_CMD_STS) == 0, 10))
		DRM_ERROR("stuck trying to change perf mode\n");
	msleep(1);

	ironlake_set_drps(dev, fstart);

	dev_priv->last_count1 = I915_READ(0x112e4) + I915_READ(0x112e8) +
		I915_READ(0x112e0);
	dev_priv->last_time1 = jiffies_to_msecs(jiffies);
	dev_priv->last_count2 = I915_READ(0x112f4);
	getrawmonotonic(&dev_priv->last_time2);
}

void ironlake_disable_drps(struct drm_device *dev)
{
	struct drm_i915_private *dev_priv = dev->dev_private;
	u16 rgvswctl = I915_READ16(MEMSWCTL);

	/* Ack interrupts, disable EFC interrupt */
	I915_WRITE(MEMINTREN, I915_READ(MEMINTREN) & ~MEMINT_EVAL_CHG_EN);
	I915_WRITE(MEMINTRSTS, MEMINT_EVAL_CHG);
	I915_WRITE(DEIER, I915_READ(DEIER) & ~DE_PCU_EVENT);
	I915_WRITE(DEIIR, DE_PCU_EVENT);
	I915_WRITE(DEIMR, I915_READ(DEIMR) | DE_PCU_EVENT);

	/* Go back to the starting frequency */
	ironlake_set_drps(dev, dev_priv->fstart);
	msleep(1);
	rgvswctl |= MEMCTL_CMD_STS;
	I915_WRITE(MEMSWCTL, rgvswctl);
	msleep(1);

}

void gen6_set_rps(struct drm_device *dev, u8 val)
{
	struct drm_i915_private *dev_priv = dev->dev_private;
	u32 swreq;

	swreq = (val & 0x3ff) << 25;
	I915_WRITE(GEN6_RPNSWREQ, swreq);
}

void gen6_disable_rps(struct drm_device *dev)
{
	struct drm_i915_private *dev_priv = dev->dev_private;

	I915_WRITE(GEN6_RPNSWREQ, 1 << 31);
	I915_WRITE(GEN6_PMINTRMSK, 0xffffffff);
	I915_WRITE(GEN6_PMIER, 0);
	/* Complete PM interrupt masking here doesn't race with the rps work
	 * item again unmasking PM interrupts because that is using a different
	 * register (PMIMR) to mask PM interrupts. The only risk is in leaving
	 * stale bits in PMIIR and PMIMR which gen6_enable_rps will clean up. */

	spin_lock_irq(&dev_priv->rps_lock);
	dev_priv->pm_iir = 0;
	spin_unlock_irq(&dev_priv->rps_lock);

	I915_WRITE(GEN6_PMIIR, I915_READ(GEN6_PMIIR));
}

static unsigned long intel_pxfreq(u32 vidfreq)
{
	unsigned long freq;
	int div = (vidfreq & 0x3f0000) >> 16;
	int post = (vidfreq & 0x3000) >> 12;
	int pre = (vidfreq & 0x7);

	if (!pre)
		return 0;

	freq = ((div * 133333) / ((1<<post) * pre));

	return freq;
}

void intel_init_emon(struct drm_device *dev)
{
	struct drm_i915_private *dev_priv = dev->dev_private;
	u32 lcfuse;
	u8 pxw[16];
	int i;

	/* Disable to program */
	I915_WRITE(ECR, 0);
	POSTING_READ(ECR);

	/* Program energy weights for various events */
	I915_WRITE(SDEW, 0x15040d00);
	I915_WRITE(CSIEW0, 0x007f0000);
	I915_WRITE(CSIEW1, 0x1e220004);
	I915_WRITE(CSIEW2, 0x04000004);

	for (i = 0; i < 5; i++)
		I915_WRITE(PEW + (i * 4), 0);
	for (i = 0; i < 3; i++)
		I915_WRITE(DEW + (i * 4), 0);

	/* Program P-state weights to account for frequency power adjustment */
	for (i = 0; i < 16; i++) {
		u32 pxvidfreq = I915_READ(PXVFREQ_BASE + (i * 4));
		unsigned long freq = intel_pxfreq(pxvidfreq);
		unsigned long vid = (pxvidfreq & PXVFREQ_PX_MASK) >>
			PXVFREQ_PX_SHIFT;
		unsigned long val;

		val = vid * vid;
		val *= (freq / 1000);
		val *= 255;
		val /= (127*127*900);
		if (val > 0xff)
			DRM_ERROR("bad pxval: %ld\n", val);
		pxw[i] = val;
	}
	/* Render standby states get 0 weight */
	pxw[14] = 0;
	pxw[15] = 0;

	for (i = 0; i < 4; i++) {
		u32 val = (pxw[i*4] << 24) | (pxw[(i*4)+1] << 16) |
			(pxw[(i*4)+2] << 8) | (pxw[(i*4)+3]);
		I915_WRITE(PXW + (i * 4), val);
	}

	/* Adjust magic regs to magic values (more experimental results) */
	I915_WRITE(OGW0, 0);
	I915_WRITE(OGW1, 0);
	I915_WRITE(EG0, 0x00007f00);
	I915_WRITE(EG1, 0x0000000e);
	I915_WRITE(EG2, 0x000e0000);
	I915_WRITE(EG3, 0x68000300);
	I915_WRITE(EG4, 0x42000000);
	I915_WRITE(EG5, 0x00140031);
	I915_WRITE(EG6, 0);
	I915_WRITE(EG7, 0);

	for (i = 0; i < 8; i++)
		I915_WRITE(PXWL + (i * 4), 0);

	/* Enable PMON + select events */
	I915_WRITE(ECR, 0x80000019);

	lcfuse = I915_READ(LCFUSE02);

	dev_priv->corr = (lcfuse & LCFUSE_HIV_MASK);
}

static int intel_enable_rc6(struct drm_device *dev)
{
	/*
	 * Respect the kernel parameter if it is set
	 */
	if (i915_enable_rc6 >= 0)
		return i915_enable_rc6;

	/*
	 * Disable RC6 on Ironlake
	 */
	if (INTEL_INFO(dev)->gen == 5)
		return 0;

	/*
	 * Disable rc6 on Sandybridge
	 */
	if (INTEL_INFO(dev)->gen == 6) {
		DRM_DEBUG_DRIVER("Sandybridge: deep RC6 disabled\n");
		return INTEL_RC6_ENABLE;
	}
	DRM_DEBUG_DRIVER("RC6 and deep RC6 enabled\n");
	return (INTEL_RC6_ENABLE | INTEL_RC6p_ENABLE);
}

void gen6_enable_rps(struct drm_i915_private *dev_priv)
{
	u32 rp_state_cap = I915_READ(GEN6_RP_STATE_CAP);
	u32 gt_perf_status = I915_READ(GEN6_GT_PERF_STATUS);
	u32 pcu_mbox, rc6_mask = 0;
	u32 gtfifodbg;
	int cur_freq, min_freq, max_freq;
	int rc6_mode;
	int i;

	/* Here begins a magic sequence of register writes to enable
	 * auto-downclocking.
	 *
	 * Perhaps there might be some value in exposing these to
	 * userspace...
	 */
	I915_WRITE(GEN6_RC_STATE, 0);
	mutex_lock(&dev_priv->dev->struct_mutex);

	/* Clear the DBG now so we don't confuse earlier errors */
	if ((gtfifodbg = I915_READ(GTFIFODBG))) {
		DRM_ERROR("GT fifo had a previous error %x\n", gtfifodbg);
		I915_WRITE(GTFIFODBG, gtfifodbg);
	}

	gen6_gt_force_wake_get(dev_priv);

	/* disable the counters and set deterministic thresholds */
	I915_WRITE(GEN6_RC_CONTROL, 0);

	I915_WRITE(GEN6_RC1_WAKE_RATE_LIMIT, 1000 << 16);
	I915_WRITE(GEN6_RC6_WAKE_RATE_LIMIT, 40 << 16 | 30);
	I915_WRITE(GEN6_RC6pp_WAKE_RATE_LIMIT, 30);
	I915_WRITE(GEN6_RC_EVALUATION_INTERVAL, 125000);
	I915_WRITE(GEN6_RC_IDLE_HYSTERSIS, 25);

	for (i = 0; i < I915_NUM_RINGS; i++)
		I915_WRITE(RING_MAX_IDLE(dev_priv->ring[i].mmio_base), 10);

	I915_WRITE(GEN6_RC_SLEEP, 0);
	I915_WRITE(GEN6_RC1e_THRESHOLD, 1000);
	I915_WRITE(GEN6_RC6_THRESHOLD, 50000);
	I915_WRITE(GEN6_RC6p_THRESHOLD, 100000);
	I915_WRITE(GEN6_RC6pp_THRESHOLD, 64000); /* unused */

<<<<<<< HEAD
	if (intel_enable_rc6(dev_priv->dev))
		rc6_mask = GEN6_RC_CTL_RC6_ENABLE |
			(IS_GEN7(dev_priv->dev)) ? GEN6_RC_CTL_RC6p_ENABLE : 0;
=======
	rc6_mode = intel_enable_rc6(dev_priv->dev);
	if (rc6_mode & INTEL_RC6_ENABLE)
		rc6_mask |= GEN6_RC_CTL_RC6_ENABLE;

	if (rc6_mode & INTEL_RC6p_ENABLE)
		rc6_mask |= GEN6_RC_CTL_RC6p_ENABLE;

	if (rc6_mode & INTEL_RC6pp_ENABLE)
		rc6_mask |= GEN6_RC_CTL_RC6pp_ENABLE;

	DRM_INFO("Enabling RC6 states: RC6 %s, RC6p %s, RC6pp %s\n",
			(rc6_mode & INTEL_RC6_ENABLE) ? "on" : "off",
			(rc6_mode & INTEL_RC6p_ENABLE) ? "on" : "off",
			(rc6_mode & INTEL_RC6pp_ENABLE) ? "on" : "off");
>>>>>>> e9676695

	I915_WRITE(GEN6_RC_CONTROL,
		   rc6_mask |
		   GEN6_RC_CTL_EI_MODE(1) |
		   GEN6_RC_CTL_HW_ENABLE);

	I915_WRITE(GEN6_RPNSWREQ,
		   GEN6_FREQUENCY(10) |
		   GEN6_OFFSET(0) |
		   GEN6_AGGRESSIVE_TURBO);
	I915_WRITE(GEN6_RC_VIDEO_FREQ,
		   GEN6_FREQUENCY(12));

	I915_WRITE(GEN6_RP_DOWN_TIMEOUT, 1000000);
	I915_WRITE(GEN6_RP_INTERRUPT_LIMITS,
		   18 << 24 |
		   6 << 16);
	I915_WRITE(GEN6_RP_UP_THRESHOLD, 10000);
	I915_WRITE(GEN6_RP_DOWN_THRESHOLD, 1000000);
	I915_WRITE(GEN6_RP_UP_EI, 100000);
	I915_WRITE(GEN6_RP_DOWN_EI, 5000000);
	I915_WRITE(GEN6_RP_IDLE_HYSTERSIS, 10);
	I915_WRITE(GEN6_RP_CONTROL,
		   GEN6_RP_MEDIA_TURBO |
		   GEN6_RP_MEDIA_HW_MODE |
		   GEN6_RP_MEDIA_IS_GFX |
		   GEN6_RP_ENABLE |
		   GEN6_RP_UP_BUSY_AVG |
		   GEN6_RP_DOWN_IDLE_CONT);

	if (wait_for((I915_READ(GEN6_PCODE_MAILBOX) & GEN6_PCODE_READY) == 0,
		     500))
		DRM_ERROR("timeout waiting for pcode mailbox to become idle\n");

	I915_WRITE(GEN6_PCODE_DATA, 0);
	I915_WRITE(GEN6_PCODE_MAILBOX,
		   GEN6_PCODE_READY |
		   GEN6_PCODE_WRITE_MIN_FREQ_TABLE);
	if (wait_for((I915_READ(GEN6_PCODE_MAILBOX) & GEN6_PCODE_READY) == 0,
		     500))
		DRM_ERROR("timeout waiting for pcode mailbox to finish\n");

	min_freq = (rp_state_cap & 0xff0000) >> 16;
	max_freq = rp_state_cap & 0xff;
	cur_freq = (gt_perf_status & 0xff00) >> 8;

	/* Check for overclock support */
	if (wait_for((I915_READ(GEN6_PCODE_MAILBOX) & GEN6_PCODE_READY) == 0,
		     500))
		DRM_ERROR("timeout waiting for pcode mailbox to become idle\n");
	I915_WRITE(GEN6_PCODE_MAILBOX, GEN6_READ_OC_PARAMS);
	pcu_mbox = I915_READ(GEN6_PCODE_DATA);
	if (wait_for((I915_READ(GEN6_PCODE_MAILBOX) & GEN6_PCODE_READY) == 0,
		     500))
		DRM_ERROR("timeout waiting for pcode mailbox to finish\n");
	if (pcu_mbox & (1<<31)) { /* OC supported */
		max_freq = pcu_mbox & 0xff;
		DRM_DEBUG_DRIVER("overclocking supported, adjusting frequency max to %dMHz\n", pcu_mbox * 50);
	}

	/* In units of 100MHz */
	dev_priv->max_delay = max_freq;
	dev_priv->min_delay = min_freq;
	dev_priv->cur_delay = cur_freq;

	/* requires MSI enabled */
	I915_WRITE(GEN6_PMIER,
		   GEN6_PM_MBOX_EVENT |
		   GEN6_PM_THERMAL_EVENT |
		   GEN6_PM_RP_DOWN_TIMEOUT |
		   GEN6_PM_RP_UP_THRESHOLD |
		   GEN6_PM_RP_DOWN_THRESHOLD |
		   GEN6_PM_RP_UP_EI_EXPIRED |
		   GEN6_PM_RP_DOWN_EI_EXPIRED);
	spin_lock_irq(&dev_priv->rps_lock);
	WARN_ON(dev_priv->pm_iir != 0);
	I915_WRITE(GEN6_PMIMR, 0);
	spin_unlock_irq(&dev_priv->rps_lock);
	/* enable all PM interrupts */
	I915_WRITE(GEN6_PMINTRMSK, 0);

	gen6_gt_force_wake_put(dev_priv);
	mutex_unlock(&dev_priv->dev->struct_mutex);
}

void gen6_update_ring_freq(struct drm_i915_private *dev_priv)
{
	int min_freq = 15;
	int gpu_freq, ia_freq, max_ia_freq;
	int scaling_factor = 180;

	max_ia_freq = cpufreq_quick_get_max(0);
	/*
	 * Default to measured freq if none found, PCU will ensure we don't go
	 * over
	 */
	if (!max_ia_freq)
		max_ia_freq = tsc_khz;

	/* Convert from kHz to MHz */
	max_ia_freq /= 1000;

	mutex_lock(&dev_priv->dev->struct_mutex);

	/*
	 * For each potential GPU frequency, load a ring frequency we'd like
	 * to use for memory access.  We do this by specifying the IA frequency
	 * the PCU should use as a reference to determine the ring frequency.
	 */
	for (gpu_freq = dev_priv->max_delay; gpu_freq >= dev_priv->min_delay;
	     gpu_freq--) {
		int diff = dev_priv->max_delay - gpu_freq;

		/*
		 * For GPU frequencies less than 750MHz, just use the lowest
		 * ring freq.
		 */
		if (gpu_freq < min_freq)
			ia_freq = 800;
		else
			ia_freq = max_ia_freq - ((diff * scaling_factor) / 2);
		ia_freq = DIV_ROUND_CLOSEST(ia_freq, 100);

		I915_WRITE(GEN6_PCODE_DATA,
			   (ia_freq << GEN6_PCODE_FREQ_IA_RATIO_SHIFT) |
			   gpu_freq);
		I915_WRITE(GEN6_PCODE_MAILBOX, GEN6_PCODE_READY |
			   GEN6_PCODE_WRITE_MIN_FREQ_TABLE);
		if (wait_for((I915_READ(GEN6_PCODE_MAILBOX) &
			      GEN6_PCODE_READY) == 0, 10)) {
			DRM_ERROR("pcode write of freq table timed out\n");
			continue;
		}
	}

	mutex_unlock(&dev_priv->dev->struct_mutex);
}

static void ironlake_init_clock_gating(struct drm_device *dev)
{
	struct drm_i915_private *dev_priv = dev->dev_private;
	uint32_t dspclk_gate = VRHUNIT_CLOCK_GATE_DISABLE;

	/* Required for FBC */
	dspclk_gate |= DPFCUNIT_CLOCK_GATE_DISABLE |
		DPFCRUNIT_CLOCK_GATE_DISABLE |
		DPFDUNIT_CLOCK_GATE_DISABLE;
	/* Required for CxSR */
	dspclk_gate |= DPARBUNIT_CLOCK_GATE_DISABLE;

	I915_WRITE(PCH_3DCGDIS0,
		   MARIUNIT_CLOCK_GATE_DISABLE |
		   SVSMUNIT_CLOCK_GATE_DISABLE);
	I915_WRITE(PCH_3DCGDIS1,
		   VFMUNIT_CLOCK_GATE_DISABLE);

	I915_WRITE(PCH_DSPCLK_GATE_D, dspclk_gate);

	/*
	 * According to the spec the following bits should be set in
	 * order to enable memory self-refresh
	 * The bit 22/21 of 0x42004
	 * The bit 5 of 0x42020
	 * The bit 15 of 0x45000
	 */
	I915_WRITE(ILK_DISPLAY_CHICKEN2,
		   (I915_READ(ILK_DISPLAY_CHICKEN2) |
		    ILK_DPARB_GATE | ILK_VSDPFD_FULL));
	I915_WRITE(ILK_DSPCLK_GATE,
		   (I915_READ(ILK_DSPCLK_GATE) |
		    ILK_DPARB_CLK_GATE));
	I915_WRITE(DISP_ARB_CTL,
		   (I915_READ(DISP_ARB_CTL) |
		    DISP_FBC_WM_DIS));
	I915_WRITE(WM3_LP_ILK, 0);
	I915_WRITE(WM2_LP_ILK, 0);
	I915_WRITE(WM1_LP_ILK, 0);

	/*
	 * Based on the document from hardware guys the following bits
	 * should be set unconditionally in order to enable FBC.
	 * The bit 22 of 0x42000
	 * The bit 22 of 0x42004
	 * The bit 7,8,9 of 0x42020.
	 */
	if (IS_IRONLAKE_M(dev)) {
		I915_WRITE(ILK_DISPLAY_CHICKEN1,
			   I915_READ(ILK_DISPLAY_CHICKEN1) |
			   ILK_FBCQ_DIS);
		I915_WRITE(ILK_DISPLAY_CHICKEN2,
			   I915_READ(ILK_DISPLAY_CHICKEN2) |
			   ILK_DPARB_GATE);
		I915_WRITE(ILK_DSPCLK_GATE,
			   I915_READ(ILK_DSPCLK_GATE) |
			   ILK_DPFC_DIS1 |
			   ILK_DPFC_DIS2 |
			   ILK_CLK_FBC);
	}

	I915_WRITE(ILK_DISPLAY_CHICKEN2,
		   I915_READ(ILK_DISPLAY_CHICKEN2) |
		   ILK_ELPIN_409_SELECT);
	I915_WRITE(_3D_CHICKEN2,
		   _3D_CHICKEN2_WM_READ_PIPELINED << 16 |
		   _3D_CHICKEN2_WM_READ_PIPELINED);
}

static void gen6_init_clock_gating(struct drm_device *dev)
{
	struct drm_i915_private *dev_priv = dev->dev_private;
	int pipe;
	uint32_t dspclk_gate = VRHUNIT_CLOCK_GATE_DISABLE;

	I915_WRITE(PCH_DSPCLK_GATE_D, dspclk_gate);

	I915_WRITE(ILK_DISPLAY_CHICKEN2,
		   I915_READ(ILK_DISPLAY_CHICKEN2) |
		   ILK_ELPIN_409_SELECT);

	I915_WRITE(WM3_LP_ILK, 0);
	I915_WRITE(WM2_LP_ILK, 0);
	I915_WRITE(WM1_LP_ILK, 0);

	/* According to the BSpec vol1g, bit 12 (RCPBUNIT) clock
	 * gating disable must be set.  Failure to set it results in
	 * flickering pixels due to Z write ordering failures after
	 * some amount of runtime in the Mesa "fire" demo, and Unigine
	 * Sanctuary and Tropics, and apparently anything else with
	 * alpha test or pixel discard.
	 *
	 * According to the spec, bit 11 (RCCUNIT) must also be set,
	 * but we didn't debug actual testcases to find it out.
	 */
	I915_WRITE(GEN6_UCGCTL2,
		   GEN6_RCPBUNIT_CLOCK_GATE_DISABLE |
		   GEN6_RCCUNIT_CLOCK_GATE_DISABLE);

	/*
	 * According to the spec the following bits should be
	 * set in order to enable memory self-refresh and fbc:
	 * The bit21 and bit22 of 0x42000
	 * The bit21 and bit22 of 0x42004
	 * The bit5 and bit7 of 0x42020
	 * The bit14 of 0x70180
	 * The bit14 of 0x71180
	 */
	I915_WRITE(ILK_DISPLAY_CHICKEN1,
		   I915_READ(ILK_DISPLAY_CHICKEN1) |
		   ILK_FBCQ_DIS | ILK_PABSTRETCH_DIS);
	I915_WRITE(ILK_DISPLAY_CHICKEN2,
		   I915_READ(ILK_DISPLAY_CHICKEN2) |
		   ILK_DPARB_GATE | ILK_VSDPFD_FULL);
	I915_WRITE(ILK_DSPCLK_GATE,
		   I915_READ(ILK_DSPCLK_GATE) |
		   ILK_DPARB_CLK_GATE  |
		   ILK_DPFD_CLK_GATE);

	for_each_pipe(pipe) {
		I915_WRITE(DSPCNTR(pipe),
			   I915_READ(DSPCNTR(pipe)) |
			   DISPPLANE_TRICKLE_FEED_DISABLE);
		intel_flush_display_plane(dev_priv, pipe);
	}
}

static void ivybridge_init_clock_gating(struct drm_device *dev)
{
	struct drm_i915_private *dev_priv = dev->dev_private;
	int pipe;
	uint32_t dspclk_gate = VRHUNIT_CLOCK_GATE_DISABLE;

	I915_WRITE(PCH_DSPCLK_GATE_D, dspclk_gate);

	I915_WRITE(WM3_LP_ILK, 0);
	I915_WRITE(WM2_LP_ILK, 0);
	I915_WRITE(WM1_LP_ILK, 0);

	/* According to the spec, bit 13 (RCZUNIT) must be set on IVB.
	 * This implements the WaDisableRCZUnitClockGating workaround.
	 */
	I915_WRITE(GEN6_UCGCTL2, GEN6_RCZUNIT_CLOCK_GATE_DISABLE);

	I915_WRITE(ILK_DSPCLK_GATE, IVB_VRHUNIT_CLK_GATE);

	I915_WRITE(IVB_CHICKEN3,
		   CHICKEN3_DGMG_REQ_OUT_FIX_DISABLE |
		   CHICKEN3_DGMG_DONE_FIX_DISABLE);

	/* Apply the WaDisableRHWOOptimizationForRenderHang workaround. */
	I915_WRITE(GEN7_COMMON_SLICE_CHICKEN1,
		   GEN7_CSC1_RHWO_OPT_DISABLE_IN_RCC);

	/* WaApplyL3ControlAndL3ChickenMode requires those two on Ivy Bridge */
	I915_WRITE(GEN7_L3CNTLREG1,
			GEN7_WA_FOR_GEN7_L3_CONTROL);
	I915_WRITE(GEN7_L3_CHICKEN_MODE_REGISTER,
			GEN7_WA_L3_CHICKEN_MODE);

	/* This is required by WaCatErrorRejectionIssue */
	I915_WRITE(GEN7_SQ_CHICKEN_MBCUNIT_CONFIG,
			I915_READ(GEN7_SQ_CHICKEN_MBCUNIT_CONFIG) |
			GEN7_SQ_CHICKEN_MBCUNIT_SQINTMOB);

	for_each_pipe(pipe) {
		I915_WRITE(DSPCNTR(pipe),
			   I915_READ(DSPCNTR(pipe)) |
			   DISPPLANE_TRICKLE_FEED_DISABLE);
		intel_flush_display_plane(dev_priv, pipe);
	}
}

static void g4x_init_clock_gating(struct drm_device *dev)
{
	struct drm_i915_private *dev_priv = dev->dev_private;
	uint32_t dspclk_gate;

	I915_WRITE(RENCLK_GATE_D1, 0);
	I915_WRITE(RENCLK_GATE_D2, VF_UNIT_CLOCK_GATE_DISABLE |
		   GS_UNIT_CLOCK_GATE_DISABLE |
		   CL_UNIT_CLOCK_GATE_DISABLE);
	I915_WRITE(RAMCLK_GATE_D, 0);
	dspclk_gate = VRHUNIT_CLOCK_GATE_DISABLE |
		OVRUNIT_CLOCK_GATE_DISABLE |
		OVCUNIT_CLOCK_GATE_DISABLE;
	if (IS_GM45(dev))
		dspclk_gate |= DSSUNIT_CLOCK_GATE_DISABLE;
	I915_WRITE(DSPCLK_GATE_D, dspclk_gate);
}

static void crestline_init_clock_gating(struct drm_device *dev)
{
	struct drm_i915_private *dev_priv = dev->dev_private;

	I915_WRITE(RENCLK_GATE_D1, I965_RCC_CLOCK_GATE_DISABLE);
	I915_WRITE(RENCLK_GATE_D2, 0);
	I915_WRITE(DSPCLK_GATE_D, 0);
	I915_WRITE(RAMCLK_GATE_D, 0);
	I915_WRITE16(DEUC, 0);
}

static void broadwater_init_clock_gating(struct drm_device *dev)
{
	struct drm_i915_private *dev_priv = dev->dev_private;

	I915_WRITE(RENCLK_GATE_D1, I965_RCZ_CLOCK_GATE_DISABLE |
		   I965_RCC_CLOCK_GATE_DISABLE |
		   I965_RCPB_CLOCK_GATE_DISABLE |
		   I965_ISC_CLOCK_GATE_DISABLE |
		   I965_FBC_CLOCK_GATE_DISABLE);
	I915_WRITE(RENCLK_GATE_D2, 0);
}

static void gen3_init_clock_gating(struct drm_device *dev)
{
	struct drm_i915_private *dev_priv = dev->dev_private;
	u32 dstate = I915_READ(D_STATE);

	dstate |= DSTATE_PLL_D3_OFF | DSTATE_GFX_CLOCK_GATING |
		DSTATE_DOT_CLOCK_GATING;
	I915_WRITE(D_STATE, dstate);
}

static void i85x_init_clock_gating(struct drm_device *dev)
{
	struct drm_i915_private *dev_priv = dev->dev_private;

	I915_WRITE(RENCLK_GATE_D1, SV_CLOCK_GATE_DISABLE);
}

static void i830_init_clock_gating(struct drm_device *dev)
{
	struct drm_i915_private *dev_priv = dev->dev_private;

	I915_WRITE(DSPCLK_GATE_D, OVRUNIT_CLOCK_GATE_DISABLE);
}

static void ibx_init_clock_gating(struct drm_device *dev)
{
	struct drm_i915_private *dev_priv = dev->dev_private;

	/*
	 * On Ibex Peak and Cougar Point, we need to disable clock
	 * gating for the panel power sequencer or it will fail to
	 * start up when no ports are active.
	 */
	I915_WRITE(SOUTH_DSPCLK_GATE_D, PCH_DPLSUNIT_CLOCK_GATE_DISABLE);
}

static void cpt_init_clock_gating(struct drm_device *dev)
{
	struct drm_i915_private *dev_priv = dev->dev_private;
	int pipe;

	/*
	 * On Ibex Peak and Cougar Point, we need to disable clock
	 * gating for the panel power sequencer or it will fail to
	 * start up when no ports are active.
	 */
	I915_WRITE(SOUTH_DSPCLK_GATE_D, PCH_DPLSUNIT_CLOCK_GATE_DISABLE);
	I915_WRITE(SOUTH_CHICKEN2, I915_READ(SOUTH_CHICKEN2) |
		   DPLS_EDP_PPS_FIX_DIS);
	/* Without this, mode sets may fail silently on FDI */
	for_each_pipe(pipe)
		I915_WRITE(TRANS_CHICKEN2(pipe), TRANS_AUTOTRAIN_GEN_STALL_DIS);
}

static void ironlake_teardown_rc6(struct drm_device *dev)
{
	struct drm_i915_private *dev_priv = dev->dev_private;

	if (dev_priv->renderctx) {
		i915_gem_object_unpin(dev_priv->renderctx);
		drm_gem_object_unreference(&dev_priv->renderctx->base);
		dev_priv->renderctx = NULL;
	}

	if (dev_priv->pwrctx) {
		i915_gem_object_unpin(dev_priv->pwrctx);
		drm_gem_object_unreference(&dev_priv->pwrctx->base);
		dev_priv->pwrctx = NULL;
	}
}

static void ironlake_disable_rc6(struct drm_device *dev)
{
	struct drm_i915_private *dev_priv = dev->dev_private;

	if (I915_READ(PWRCTXA)) {
		/* Wake the GPU, prevent RC6, then restore RSTDBYCTL */
		I915_WRITE(RSTDBYCTL, I915_READ(RSTDBYCTL) | RCX_SW_EXIT);
		wait_for(((I915_READ(RSTDBYCTL) & RSX_STATUS_MASK) == RSX_STATUS_ON),
			 50);

		I915_WRITE(PWRCTXA, 0);
		POSTING_READ(PWRCTXA);

		I915_WRITE(RSTDBYCTL, I915_READ(RSTDBYCTL) & ~RCX_SW_EXIT);
		POSTING_READ(RSTDBYCTL);
	}

	ironlake_teardown_rc6(dev);
}

static int ironlake_setup_rc6(struct drm_device *dev)
{
	struct drm_i915_private *dev_priv = dev->dev_private;

	if (dev_priv->renderctx == NULL)
		dev_priv->renderctx = intel_alloc_context_page(dev);
	if (!dev_priv->renderctx)
		return -ENOMEM;

	if (dev_priv->pwrctx == NULL)
		dev_priv->pwrctx = intel_alloc_context_page(dev);
	if (!dev_priv->pwrctx) {
		ironlake_teardown_rc6(dev);
		return -ENOMEM;
	}

	return 0;
}

void ironlake_enable_rc6(struct drm_device *dev)
{
	struct drm_i915_private *dev_priv = dev->dev_private;
	int ret;

	/* rc6 disabled by default due to repeated reports of hanging during
	 * boot and resume.
	 */
	if (!intel_enable_rc6(dev))
		return;

	mutex_lock(&dev->struct_mutex);
	ret = ironlake_setup_rc6(dev);
	if (ret) {
		mutex_unlock(&dev->struct_mutex);
		return;
	}

	/*
	 * GPU can automatically power down the render unit if given a page
	 * to save state.
	 */
	ret = BEGIN_LP_RING(6);
	if (ret) {
		ironlake_teardown_rc6(dev);
		mutex_unlock(&dev->struct_mutex);
		return;
	}

	OUT_RING(MI_SUSPEND_FLUSH | MI_SUSPEND_FLUSH_EN);
	OUT_RING(MI_SET_CONTEXT);
	OUT_RING(dev_priv->renderctx->gtt_offset |
		 MI_MM_SPACE_GTT |
		 MI_SAVE_EXT_STATE_EN |
		 MI_RESTORE_EXT_STATE_EN |
		 MI_RESTORE_INHIBIT);
	OUT_RING(MI_SUSPEND_FLUSH);
	OUT_RING(MI_NOOP);
	OUT_RING(MI_FLUSH);
	ADVANCE_LP_RING();

	/*
	 * Wait for the command parser to advance past MI_SET_CONTEXT. The HW
	 * does an implicit flush, combined with MI_FLUSH above, it should be
	 * safe to assume that renderctx is valid
	 */
	ret = intel_wait_ring_idle(LP_RING(dev_priv));
	if (ret) {
		DRM_ERROR("failed to enable ironlake power power savings\n");
		ironlake_teardown_rc6(dev);
		mutex_unlock(&dev->struct_mutex);
		return;
	}

	I915_WRITE(PWRCTXA, dev_priv->pwrctx->gtt_offset | PWRCTX_EN);
	I915_WRITE(RSTDBYCTL, I915_READ(RSTDBYCTL) & ~RCX_SW_EXIT);
	mutex_unlock(&dev->struct_mutex);
}

void intel_init_clock_gating(struct drm_device *dev)
{
	struct drm_i915_private *dev_priv = dev->dev_private;

	dev_priv->display.init_clock_gating(dev);

	if (dev_priv->display.init_pch_clock_gating)
		dev_priv->display.init_pch_clock_gating(dev);
}

/* Set up chip specific display functions */
static void intel_init_display(struct drm_device *dev)
{
	struct drm_i915_private *dev_priv = dev->dev_private;

	/* We always want a DPMS function */
	if (HAS_PCH_SPLIT(dev)) {
		dev_priv->display.dpms = ironlake_crtc_dpms;
		dev_priv->display.crtc_mode_set = ironlake_crtc_mode_set;
		dev_priv->display.update_plane = ironlake_update_plane;
	} else {
		dev_priv->display.dpms = i9xx_crtc_dpms;
		dev_priv->display.crtc_mode_set = i9xx_crtc_mode_set;
		dev_priv->display.update_plane = i9xx_update_plane;
	}

	if (I915_HAS_FBC(dev)) {
		if (HAS_PCH_SPLIT(dev)) {
			dev_priv->display.fbc_enabled = ironlake_fbc_enabled;
			dev_priv->display.enable_fbc = ironlake_enable_fbc;
			dev_priv->display.disable_fbc = ironlake_disable_fbc;
		} else if (IS_GM45(dev)) {
			dev_priv->display.fbc_enabled = g4x_fbc_enabled;
			dev_priv->display.enable_fbc = g4x_enable_fbc;
			dev_priv->display.disable_fbc = g4x_disable_fbc;
		} else if (IS_CRESTLINE(dev)) {
			dev_priv->display.fbc_enabled = i8xx_fbc_enabled;
			dev_priv->display.enable_fbc = i8xx_enable_fbc;
			dev_priv->display.disable_fbc = i8xx_disable_fbc;
		}
		/* 855GM needs testing */
	}

	/* Returns the core display clock speed */
	if (IS_I945G(dev) || (IS_G33(dev) && !IS_PINEVIEW_M(dev)))
		dev_priv->display.get_display_clock_speed =
			i945_get_display_clock_speed;
	else if (IS_I915G(dev))
		dev_priv->display.get_display_clock_speed =
			i915_get_display_clock_speed;
	else if (IS_I945GM(dev) || IS_845G(dev) || IS_PINEVIEW_M(dev))
		dev_priv->display.get_display_clock_speed =
			i9xx_misc_get_display_clock_speed;
	else if (IS_I915GM(dev))
		dev_priv->display.get_display_clock_speed =
			i915gm_get_display_clock_speed;
	else if (IS_I865G(dev))
		dev_priv->display.get_display_clock_speed =
			i865_get_display_clock_speed;
	else if (IS_I85X(dev))
		dev_priv->display.get_display_clock_speed =
			i855_get_display_clock_speed;
	else /* 852, 830 */
		dev_priv->display.get_display_clock_speed =
			i830_get_display_clock_speed;

	/* For FIFO watermark updates */
	if (HAS_PCH_SPLIT(dev)) {
		dev_priv->display.force_wake_get = __gen6_gt_force_wake_get;
		dev_priv->display.force_wake_put = __gen6_gt_force_wake_put;

		/* IVB configs may use multi-threaded forcewake */
		if (IS_IVYBRIDGE(dev)) {
			u32	ecobus;

			/* A small trick here - if the bios hasn't configured MT forcewake,
			 * and if the device is in RC6, then force_wake_mt_get will not wake
			 * the device and the ECOBUS read will return zero. Which will be
			 * (correctly) interpreted by the test below as MT forcewake being
			 * disabled.
			 */
			mutex_lock(&dev->struct_mutex);
			__gen6_gt_force_wake_mt_get(dev_priv);
			ecobus = I915_READ_NOTRACE(ECOBUS);
			__gen6_gt_force_wake_mt_put(dev_priv);
			mutex_unlock(&dev->struct_mutex);

			if (ecobus & FORCEWAKE_MT_ENABLE) {
				DRM_DEBUG_KMS("Using MT version of forcewake\n");
				dev_priv->display.force_wake_get =
					__gen6_gt_force_wake_mt_get;
				dev_priv->display.force_wake_put =
					__gen6_gt_force_wake_mt_put;
			}
		}

		if (HAS_PCH_IBX(dev))
			dev_priv->display.init_pch_clock_gating = ibx_init_clock_gating;
		else if (HAS_PCH_CPT(dev))
			dev_priv->display.init_pch_clock_gating = cpt_init_clock_gating;

		if (IS_GEN5(dev)) {
			if (I915_READ(MLTR_ILK) & ILK_SRLT_MASK)
				dev_priv->display.update_wm = ironlake_update_wm;
			else {
				DRM_DEBUG_KMS("Failed to get proper latency. "
					      "Disable CxSR\n");
				dev_priv->display.update_wm = NULL;
			}
			dev_priv->display.fdi_link_train = ironlake_fdi_link_train;
			dev_priv->display.init_clock_gating = ironlake_init_clock_gating;
			dev_priv->display.write_eld = ironlake_write_eld;
		} else if (IS_GEN6(dev)) {
			if (SNB_READ_WM0_LATENCY()) {
				dev_priv->display.update_wm = sandybridge_update_wm;
				dev_priv->display.update_sprite_wm = sandybridge_update_sprite_wm;
			} else {
				DRM_DEBUG_KMS("Failed to read display plane latency. "
					      "Disable CxSR\n");
				dev_priv->display.update_wm = NULL;
			}
			dev_priv->display.fdi_link_train = gen6_fdi_link_train;
			dev_priv->display.init_clock_gating = gen6_init_clock_gating;
			dev_priv->display.write_eld = ironlake_write_eld;
		} else if (IS_IVYBRIDGE(dev)) {
			/* FIXME: detect B0+ stepping and use auto training */
			dev_priv->display.fdi_link_train = ivb_manual_fdi_link_train;
			if (SNB_READ_WM0_LATENCY()) {
				dev_priv->display.update_wm = sandybridge_update_wm;
				dev_priv->display.update_sprite_wm = sandybridge_update_sprite_wm;
			} else {
				DRM_DEBUG_KMS("Failed to read display plane latency. "
					      "Disable CxSR\n");
				dev_priv->display.update_wm = NULL;
			}
			dev_priv->display.init_clock_gating = ivybridge_init_clock_gating;
			dev_priv->display.write_eld = ironlake_write_eld;
		} else
			dev_priv->display.update_wm = NULL;
	} else if (IS_PINEVIEW(dev)) {
		if (!intel_get_cxsr_latency(IS_PINEVIEW_G(dev),
					    dev_priv->is_ddr3,
					    dev_priv->fsb_freq,
					    dev_priv->mem_freq)) {
			DRM_INFO("failed to find known CxSR latency "
				 "(found ddr%s fsb freq %d, mem freq %d), "
				 "disabling CxSR\n",
				 (dev_priv->is_ddr3 == 1) ? "3" : "2",
				 dev_priv->fsb_freq, dev_priv->mem_freq);
			/* Disable CxSR and never update its watermark again */
			pineview_disable_cxsr(dev);
			dev_priv->display.update_wm = NULL;
		} else
			dev_priv->display.update_wm = pineview_update_wm;
		dev_priv->display.init_clock_gating = gen3_init_clock_gating;
	} else if (IS_G4X(dev)) {
		dev_priv->display.write_eld = g4x_write_eld;
		dev_priv->display.update_wm = g4x_update_wm;
		dev_priv->display.init_clock_gating = g4x_init_clock_gating;
	} else if (IS_GEN4(dev)) {
		dev_priv->display.update_wm = i965_update_wm;
		if (IS_CRESTLINE(dev))
			dev_priv->display.init_clock_gating = crestline_init_clock_gating;
		else if (IS_BROADWATER(dev))
			dev_priv->display.init_clock_gating = broadwater_init_clock_gating;
	} else if (IS_GEN3(dev)) {
		dev_priv->display.update_wm = i9xx_update_wm;
		dev_priv->display.get_fifo_size = i9xx_get_fifo_size;
		dev_priv->display.init_clock_gating = gen3_init_clock_gating;
	} else if (IS_I865G(dev)) {
		dev_priv->display.update_wm = i830_update_wm;
		dev_priv->display.init_clock_gating = i85x_init_clock_gating;
		dev_priv->display.get_fifo_size = i830_get_fifo_size;
	} else if (IS_I85X(dev)) {
		dev_priv->display.update_wm = i9xx_update_wm;
		dev_priv->display.get_fifo_size = i85x_get_fifo_size;
		dev_priv->display.init_clock_gating = i85x_init_clock_gating;
	} else {
		dev_priv->display.update_wm = i830_update_wm;
		dev_priv->display.init_clock_gating = i830_init_clock_gating;
		if (IS_845G(dev))
			dev_priv->display.get_fifo_size = i845_get_fifo_size;
		else
			dev_priv->display.get_fifo_size = i830_get_fifo_size;
	}

	/* Default just returns -ENODEV to indicate unsupported */
	dev_priv->display.queue_flip = intel_default_queue_flip;

	switch (INTEL_INFO(dev)->gen) {
	case 2:
		dev_priv->display.queue_flip = intel_gen2_queue_flip;
		break;

	case 3:
		dev_priv->display.queue_flip = intel_gen3_queue_flip;
		break;

	case 4:
	case 5:
		dev_priv->display.queue_flip = intel_gen4_queue_flip;
		break;

	case 6:
		dev_priv->display.queue_flip = intel_gen6_queue_flip;
		break;
	case 7:
		dev_priv->display.queue_flip = intel_gen7_queue_flip;
		break;
	}
}

/*
 * Some BIOSes insist on assuming the GPU's pipe A is enabled at suspend,
 * resume, or other times.  This quirk makes sure that's the case for
 * affected systems.
 */
static void quirk_pipea_force(struct drm_device *dev)
{
	struct drm_i915_private *dev_priv = dev->dev_private;

	dev_priv->quirks |= QUIRK_PIPEA_FORCE;
	DRM_DEBUG_DRIVER("applying pipe a force quirk\n");
}

/*
 * Some machines (Lenovo U160) do not work with SSC on LVDS for some reason
 */
static void quirk_ssc_force_disable(struct drm_device *dev)
{
	struct drm_i915_private *dev_priv = dev->dev_private;
	dev_priv->quirks |= QUIRK_LVDS_SSC_DISABLE;
}

struct intel_quirk {
	int device;
	int subsystem_vendor;
	int subsystem_device;
	void (*hook)(struct drm_device *dev);
};

struct intel_quirk intel_quirks[] = {
	/* HP Mini needs pipe A force quirk (LP: #322104) */
	{ 0x27ae, 0x103c, 0x361a, quirk_pipea_force },

	/* Thinkpad R31 needs pipe A force quirk */
	{ 0x3577, 0x1014, 0x0505, quirk_pipea_force },
	/* Toshiba Protege R-205, S-209 needs pipe A force quirk */
	{ 0x2592, 0x1179, 0x0001, quirk_pipea_force },

	/* ThinkPad X30 needs pipe A force quirk (LP: #304614) */
	{ 0x3577,  0x1014, 0x0513, quirk_pipea_force },
	/* ThinkPad X40 needs pipe A force quirk */

	/* ThinkPad T60 needs pipe A force quirk (bug #16494) */
	{ 0x2782, 0x17aa, 0x201a, quirk_pipea_force },

	/* 855 & before need to leave pipe A & dpll A up */
	{ 0x3582, PCI_ANY_ID, PCI_ANY_ID, quirk_pipea_force },
	{ 0x2562, PCI_ANY_ID, PCI_ANY_ID, quirk_pipea_force },

	/* Lenovo U160 cannot use SSC on LVDS */
	{ 0x0046, 0x17aa, 0x3920, quirk_ssc_force_disable },

	/* Sony Vaio Y cannot use SSC on LVDS */
	{ 0x0046, 0x104d, 0x9076, quirk_ssc_force_disable },
};

static void intel_init_quirks(struct drm_device *dev)
{
	struct pci_dev *d = dev->pdev;
	int i;

	for (i = 0; i < ARRAY_SIZE(intel_quirks); i++) {
		struct intel_quirk *q = &intel_quirks[i];

		if (d->device == q->device &&
		    (d->subsystem_vendor == q->subsystem_vendor ||
		     q->subsystem_vendor == PCI_ANY_ID) &&
		    (d->subsystem_device == q->subsystem_device ||
		     q->subsystem_device == PCI_ANY_ID))
			q->hook(dev);
	}
}

/* Disable the VGA plane that we never use */
static void i915_disable_vga(struct drm_device *dev)
{
	struct drm_i915_private *dev_priv = dev->dev_private;
	u8 sr1;
	u32 vga_reg;

	if (HAS_PCH_SPLIT(dev))
		vga_reg = CPU_VGACNTRL;
	else
		vga_reg = VGACNTRL;

	vga_get_uninterruptible(dev->pdev, VGA_RSRC_LEGACY_IO);
	outb(1, VGA_SR_INDEX);
	sr1 = inb(VGA_SR_DATA);
	outb(sr1 | 1<<5, VGA_SR_DATA);
	vga_put(dev->pdev, VGA_RSRC_LEGACY_IO);
	udelay(300);

	I915_WRITE(vga_reg, VGA_DISP_DISABLE);
	POSTING_READ(vga_reg);
}

void intel_modeset_init(struct drm_device *dev)
{
	struct drm_i915_private *dev_priv = dev->dev_private;
	int i, ret;

	drm_mode_config_init(dev);

	dev->mode_config.min_width = 0;
	dev->mode_config.min_height = 0;

	dev->mode_config.preferred_depth = 24;
	dev->mode_config.prefer_shadow = 1;

	dev->mode_config.funcs = (void *)&intel_mode_funcs;

	intel_init_quirks(dev);

	intel_init_display(dev);

	if (IS_GEN2(dev)) {
		dev->mode_config.max_width = 2048;
		dev->mode_config.max_height = 2048;
	} else if (IS_GEN3(dev)) {
		dev->mode_config.max_width = 4096;
		dev->mode_config.max_height = 4096;
	} else {
		dev->mode_config.max_width = 8192;
		dev->mode_config.max_height = 8192;
	}
	dev->mode_config.fb_base = dev->agp->base;

	DRM_DEBUG_KMS("%d display pipe%s available.\n",
		      dev_priv->num_pipe, dev_priv->num_pipe > 1 ? "s" : "");

	for (i = 0; i < dev_priv->num_pipe; i++) {
		intel_crtc_init(dev, i);
		ret = intel_plane_init(dev, i);
		if (ret)
			DRM_DEBUG_KMS("plane %d init failed: %d\n", i, ret);
	}

	/* Just disable it once at startup */
	i915_disable_vga(dev);
	intel_setup_outputs(dev);

	intel_init_clock_gating(dev);

	if (IS_IRONLAKE_M(dev)) {
		ironlake_enable_drps(dev);
		intel_init_emon(dev);
	}

	if (IS_GEN6(dev) || IS_GEN7(dev)) {
		gen6_enable_rps(dev_priv);
		gen6_update_ring_freq(dev_priv);
	}

	INIT_WORK(&dev_priv->idle_work, intel_idle_update);
	setup_timer(&dev_priv->idle_timer, intel_gpu_idle_timer,
		    (unsigned long)dev);
}

void intel_modeset_gem_init(struct drm_device *dev)
{
	if (IS_IRONLAKE_M(dev))
		ironlake_enable_rc6(dev);

	intel_setup_overlay(dev);
}

void intel_modeset_cleanup(struct drm_device *dev)
{
	struct drm_i915_private *dev_priv = dev->dev_private;
	struct drm_crtc *crtc;
	struct intel_crtc *intel_crtc;

	drm_kms_helper_poll_fini(dev);
	mutex_lock(&dev->struct_mutex);

	intel_unregister_dsm_handler();


	list_for_each_entry(crtc, &dev->mode_config.crtc_list, head) {
		/* Skip inactive CRTCs */
		if (!crtc->fb)
			continue;

		intel_crtc = to_intel_crtc(crtc);
		intel_increase_pllclock(crtc);
	}

	intel_disable_fbc(dev);

	if (IS_IRONLAKE_M(dev))
		ironlake_disable_drps(dev);
	if (IS_GEN6(dev) || IS_GEN7(dev))
		gen6_disable_rps(dev);

	if (IS_IRONLAKE_M(dev))
		ironlake_disable_rc6(dev);

	mutex_unlock(&dev->struct_mutex);

	/* Disable the irq before mode object teardown, for the irq might
	 * enqueue unpin/hotplug work. */
	drm_irq_uninstall(dev);
	cancel_work_sync(&dev_priv->hotplug_work);
	cancel_work_sync(&dev_priv->rps_work);

	/* flush any delayed tasks or pending work */
	flush_scheduled_work();

	/* Shut off idle work before the crtcs get freed. */
	list_for_each_entry(crtc, &dev->mode_config.crtc_list, head) {
		intel_crtc = to_intel_crtc(crtc);
		del_timer_sync(&intel_crtc->idle_timer);
	}
	del_timer_sync(&dev_priv->idle_timer);
	cancel_work_sync(&dev_priv->idle_work);

	drm_mode_config_cleanup(dev);
}

/*
 * Return which encoder is currently attached for connector.
 */
struct drm_encoder *intel_best_encoder(struct drm_connector *connector)
{
	return &intel_attached_encoder(connector)->base;
}

void intel_connector_attach_encoder(struct intel_connector *connector,
				    struct intel_encoder *encoder)
{
	connector->encoder = encoder;
	drm_mode_connector_attach_encoder(&connector->base,
					  &encoder->base);
}

/*
 * set vga decode state - true == enable VGA decode
 */
int intel_modeset_vga_set_state(struct drm_device *dev, bool state)
{
	struct drm_i915_private *dev_priv = dev->dev_private;
	u16 gmch_ctrl;

	pci_read_config_word(dev_priv->bridge_dev, INTEL_GMCH_CTRL, &gmch_ctrl);
	if (state)
		gmch_ctrl &= ~INTEL_GMCH_VGA_DISABLE;
	else
		gmch_ctrl |= INTEL_GMCH_VGA_DISABLE;
	pci_write_config_word(dev_priv->bridge_dev, INTEL_GMCH_CTRL, gmch_ctrl);
	return 0;
}

#ifdef CONFIG_DEBUG_FS
#include <linux/seq_file.h>

struct intel_display_error_state {
	struct intel_cursor_error_state {
		u32 control;
		u32 position;
		u32 base;
		u32 size;
	} cursor[2];

	struct intel_pipe_error_state {
		u32 conf;
		u32 source;

		u32 htotal;
		u32 hblank;
		u32 hsync;
		u32 vtotal;
		u32 vblank;
		u32 vsync;
	} pipe[2];

	struct intel_plane_error_state {
		u32 control;
		u32 stride;
		u32 size;
		u32 pos;
		u32 addr;
		u32 surface;
		u32 tile_offset;
	} plane[2];
};

struct intel_display_error_state *
intel_display_capture_error_state(struct drm_device *dev)
{
	drm_i915_private_t *dev_priv = dev->dev_private;
	struct intel_display_error_state *error;
	int i;

	error = kmalloc(sizeof(*error), GFP_ATOMIC);
	if (error == NULL)
		return NULL;

	for (i = 0; i < 2; i++) {
		error->cursor[i].control = I915_READ(CURCNTR(i));
		error->cursor[i].position = I915_READ(CURPOS(i));
		error->cursor[i].base = I915_READ(CURBASE(i));

		error->plane[i].control = I915_READ(DSPCNTR(i));
		error->plane[i].stride = I915_READ(DSPSTRIDE(i));
		error->plane[i].size = I915_READ(DSPSIZE(i));
		error->plane[i].pos = I915_READ(DSPPOS(i));
		error->plane[i].addr = I915_READ(DSPADDR(i));
		if (INTEL_INFO(dev)->gen >= 4) {
			error->plane[i].surface = I915_READ(DSPSURF(i));
			error->plane[i].tile_offset = I915_READ(DSPTILEOFF(i));
		}

		error->pipe[i].conf = I915_READ(PIPECONF(i));
		error->pipe[i].source = I915_READ(PIPESRC(i));
		error->pipe[i].htotal = I915_READ(HTOTAL(i));
		error->pipe[i].hblank = I915_READ(HBLANK(i));
		error->pipe[i].hsync = I915_READ(HSYNC(i));
		error->pipe[i].vtotal = I915_READ(VTOTAL(i));
		error->pipe[i].vblank = I915_READ(VBLANK(i));
		error->pipe[i].vsync = I915_READ(VSYNC(i));
	}

	return error;
}

void
intel_display_print_error_state(struct seq_file *m,
				struct drm_device *dev,
				struct intel_display_error_state *error)
{
	int i;

	for (i = 0; i < 2; i++) {
		seq_printf(m, "Pipe [%d]:\n", i);
		seq_printf(m, "  CONF: %08x\n", error->pipe[i].conf);
		seq_printf(m, "  SRC: %08x\n", error->pipe[i].source);
		seq_printf(m, "  HTOTAL: %08x\n", error->pipe[i].htotal);
		seq_printf(m, "  HBLANK: %08x\n", error->pipe[i].hblank);
		seq_printf(m, "  HSYNC: %08x\n", error->pipe[i].hsync);
		seq_printf(m, "  VTOTAL: %08x\n", error->pipe[i].vtotal);
		seq_printf(m, "  VBLANK: %08x\n", error->pipe[i].vblank);
		seq_printf(m, "  VSYNC: %08x\n", error->pipe[i].vsync);

		seq_printf(m, "Plane [%d]:\n", i);
		seq_printf(m, "  CNTR: %08x\n", error->plane[i].control);
		seq_printf(m, "  STRIDE: %08x\n", error->plane[i].stride);
		seq_printf(m, "  SIZE: %08x\n", error->plane[i].size);
		seq_printf(m, "  POS: %08x\n", error->plane[i].pos);
		seq_printf(m, "  ADDR: %08x\n", error->plane[i].addr);
		if (INTEL_INFO(dev)->gen >= 4) {
			seq_printf(m, "  SURF: %08x\n", error->plane[i].surface);
			seq_printf(m, "  TILEOFF: %08x\n", error->plane[i].tile_offset);
		}

		seq_printf(m, "Cursor [%d]:\n", i);
		seq_printf(m, "  CNTR: %08x\n", error->cursor[i].control);
		seq_printf(m, "  POS: %08x\n", error->cursor[i].position);
		seq_printf(m, "  BASE: %08x\n", error->cursor[i].base);
	}
}
#endif<|MERGE_RESOLUTION|>--- conflicted
+++ resolved
@@ -5408,22 +5408,12 @@
 	}
 
 	pipeconf &= ~PIPECONF_INTERLACE_MASK;
-<<<<<<< HEAD
-	if (adjusted_mode->flags & DRM_MODE_FLAG_INTERLACE) {
-=======
 	if (!IS_GEN2(dev) &&
 	    adjusted_mode->flags & DRM_MODE_FLAG_INTERLACE) {
->>>>>>> e9676695
 		pipeconf |= PIPECONF_INTERLACE_W_FIELD_INDICATION;
 		/* the chip adds 2 halflines automatically */
 		adjusted_mode->crtc_vtotal -= 1;
 		adjusted_mode->crtc_vblank_end -= 1;
-<<<<<<< HEAD
-		adjusted_mode->crtc_vsync_end -= 1;
-		adjusted_mode->crtc_vsync_start -= 1;
-	} else
-		pipeconf |= PIPECONF_PROGRESSIVE;
-=======
 		vsyncshift = adjusted_mode->crtc_hsync_start
 			     - adjusted_mode->crtc_htotal/2;
 	} else {
@@ -5433,7 +5423,6 @@
 
 	if (!IS_GEN3(dev))
 		I915_WRITE(VSYNCSHIFT(pipe), vsyncshift);
->>>>>>> e9676695
 
 	I915_WRITE(HTOTAL(pipe),
 		   (adjusted_mode->crtc_hdisplay - 1) |
@@ -6022,12 +6011,6 @@
 		/* the chip adds 2 halflines automatically */
 		adjusted_mode->crtc_vtotal -= 1;
 		adjusted_mode->crtc_vblank_end -= 1;
-<<<<<<< HEAD
-		adjusted_mode->crtc_vsync_end -= 1;
-		adjusted_mode->crtc_vsync_start -= 1;
-	} else
-		pipeconf |= PIPECONF_PROGRESSIVE;
-=======
 		I915_WRITE(VSYNCSHIFT(pipe),
 			   adjusted_mode->crtc_hsync_start
 			   - adjusted_mode->crtc_htotal/2);
@@ -6035,7 +6018,6 @@
 		pipeconf |= PIPECONF_PROGRESSIVE;
 		I915_WRITE(VSYNCSHIFT(pipe), 0);
 	}
->>>>>>> e9676695
 
 	I915_WRITE(HTOTAL(pipe),
 		   (adjusted_mode->crtc_hdisplay - 1) |
@@ -8310,11 +8292,6 @@
 	I915_WRITE(GEN6_RC6p_THRESHOLD, 100000);
 	I915_WRITE(GEN6_RC6pp_THRESHOLD, 64000); /* unused */
 
-<<<<<<< HEAD
-	if (intel_enable_rc6(dev_priv->dev))
-		rc6_mask = GEN6_RC_CTL_RC6_ENABLE |
-			(IS_GEN7(dev_priv->dev)) ? GEN6_RC_CTL_RC6p_ENABLE : 0;
-=======
 	rc6_mode = intel_enable_rc6(dev_priv->dev);
 	if (rc6_mode & INTEL_RC6_ENABLE)
 		rc6_mask |= GEN6_RC_CTL_RC6_ENABLE;
@@ -8329,7 +8306,6 @@
 			(rc6_mode & INTEL_RC6_ENABLE) ? "on" : "off",
 			(rc6_mode & INTEL_RC6p_ENABLE) ? "on" : "off",
 			(rc6_mode & INTEL_RC6pp_ENABLE) ? "on" : "off");
->>>>>>> e9676695
 
 	I915_WRITE(GEN6_RC_CONTROL,
 		   rc6_mask |
