--- conflicted
+++ resolved
@@ -2894,34 +2894,13 @@
 	 * total size of max desc * buf_len is not greater
 	 * than 65536
 	 */
-<<<<<<< HEAD
-	if (ring_is_ps_enabled(ring)) {
-#if (PAGE_SIZE < 8192)
-		rscctrl |= IXGBE_RSCCTL_MAXDESC_16;
-#elif (PAGE_SIZE < 16384)
-		rscctrl |= IXGBE_RSCCTL_MAXDESC_8;
-#elif (PAGE_SIZE < 32768)
-		rscctrl |= IXGBE_RSCCTL_MAXDESC_4;
-=======
 #if (PAGE_SIZE <= 8192)
 	rscctrl |= IXGBE_RSCCTL_MAXDESC_16;
 #elif (PAGE_SIZE <= 16384)
 	rscctrl |= IXGBE_RSCCTL_MAXDESC_8;
->>>>>>> e9676695
 #else
 	rscctrl |= IXGBE_RSCCTL_MAXDESC_4;
 #endif
-<<<<<<< HEAD
-	} else {
-		if (rx_buf_len <= IXGBE_RXBUFFER_4K)
-			rscctrl |= IXGBE_RSCCTL_MAXDESC_16;
-		else if (rx_buf_len <= IXGBE_RXBUFFER_8K)
-			rscctrl |= IXGBE_RSCCTL_MAXDESC_8;
-		else
-			rscctrl |= IXGBE_RSCCTL_MAXDESC_4;
-	}
-=======
->>>>>>> e9676695
 	IXGBE_WRITE_REG(hw, IXGBE_RSCCTL(reg_idx), rscctrl);
 }
 
@@ -4283,833 +4262,6 @@
 	adapter->flags &= ~IXGBE_FLAG_NEED_LINK_UPDATE;
 
 	del_timer_sync(&adapter->service_timer);
-<<<<<<< HEAD
-
-	if (adapter->num_vfs) {
-		/* Clear EITR Select mapping */
-		IXGBE_WRITE_REG(&adapter->hw, IXGBE_EITRSEL, 0);
-
-		/* Mark all the VFs as inactive */
-		for (i = 0 ; i < adapter->num_vfs; i++)
-			adapter->vfinfo[i].clear_to_send = false;
-
-		/* ping all the active vfs to let them know we are going down */
-		ixgbe_ping_all_vfs(adapter);
-
-		/* Disable all VFTE/VFRE TX/RX */
-		ixgbe_disable_tx_rx(adapter);
-	}
-
-	/* disable transmits in the hardware now that interrupts are off */
-	for (i = 0; i < adapter->num_tx_queues; i++) {
-		u8 reg_idx = adapter->tx_ring[i]->reg_idx;
-		IXGBE_WRITE_REG(hw, IXGBE_TXDCTL(reg_idx), IXGBE_TXDCTL_SWFLSH);
-	}
-
-	/* Disable the Tx DMA engine on 82599 and X540 */
-	switch (hw->mac.type) {
-	case ixgbe_mac_82599EB:
-	case ixgbe_mac_X540:
-		IXGBE_WRITE_REG(hw, IXGBE_DMATXCTL,
-				(IXGBE_READ_REG(hw, IXGBE_DMATXCTL) &
-				 ~IXGBE_DMATXCTL_TE));
-		break;
-	default:
-		break;
-	}
-
-	if (!pci_channel_offline(adapter->pdev))
-		ixgbe_reset(adapter);
-
-	/* power down the optics for multispeed fiber and 82599 SFP+ fiber */
-	if (hw->mac.ops.disable_tx_laser &&
-	    ((hw->phy.multispeed_fiber) ||
-	     ((hw->mac.ops.get_media_type(hw) == ixgbe_media_type_fiber) &&
-	      (hw->mac.type == ixgbe_mac_82599EB))))
-		hw->mac.ops.disable_tx_laser(hw);
-
-	ixgbe_clean_all_tx_rings(adapter);
-	ixgbe_clean_all_rx_rings(adapter);
-
-#ifdef CONFIG_IXGBE_DCA
-	/* since we reset the hardware DCA settings were cleared */
-	ixgbe_setup_dca(adapter);
-#endif
-}
-
-/**
- * ixgbe_poll - NAPI Rx polling callback
- * @napi: structure for representing this polling device
- * @budget: how many packets driver is allowed to clean
- *
- * This function is used for legacy and MSI, NAPI mode
- **/
-static int ixgbe_poll(struct napi_struct *napi, int budget)
-{
-	struct ixgbe_q_vector *q_vector =
-				container_of(napi, struct ixgbe_q_vector, napi);
-	struct ixgbe_adapter *adapter = q_vector->adapter;
-	struct ixgbe_ring *ring;
-	int per_ring_budget;
-	bool clean_complete = true;
-
-#ifdef CONFIG_IXGBE_DCA
-	if (adapter->flags & IXGBE_FLAG_DCA_ENABLED)
-		ixgbe_update_dca(q_vector);
-#endif
-
-	for (ring = q_vector->tx.ring; ring != NULL; ring = ring->next)
-		clean_complete &= !!ixgbe_clean_tx_irq(q_vector, ring);
-
-	/* attempt to distribute budget to each queue fairly, but don't allow
-	 * the budget to go below 1 because we'll exit polling */
-	if (q_vector->rx.count > 1)
-		per_ring_budget = max(budget/q_vector->rx.count, 1);
-	else
-		per_ring_budget = budget;
-
-	for (ring = q_vector->rx.ring; ring != NULL; ring = ring->next)
-		clean_complete &= ixgbe_clean_rx_irq(q_vector, ring,
-						     per_ring_budget);
-
-	/* If all work not completed, return budget and keep polling */
-	if (!clean_complete)
-		return budget;
-
-	/* all work done, exit the polling mode */
-	napi_complete(napi);
-	if (adapter->rx_itr_setting & 1)
-		ixgbe_set_itr(q_vector);
-	if (!test_bit(__IXGBE_DOWN, &adapter->state))
-		ixgbe_irq_enable_queues(adapter, ((u64)1 << q_vector->v_idx));
-
-	return 0;
-}
-
-/**
- * ixgbe_tx_timeout - Respond to a Tx Hang
- * @netdev: network interface device structure
- **/
-static void ixgbe_tx_timeout(struct net_device *netdev)
-{
-	struct ixgbe_adapter *adapter = netdev_priv(netdev);
-
-	/* Do the reset outside of interrupt context */
-	ixgbe_tx_timeout_reset(adapter);
-}
-
-/**
- * ixgbe_set_rss_queues: Allocate queues for RSS
- * @adapter: board private structure to initialize
- *
- * This is our "base" multiqueue mode.  RSS (Receive Side Scaling) will try
- * to allocate one Rx queue per CPU, and if available, one Tx queue per CPU.
- *
- **/
-static inline bool ixgbe_set_rss_queues(struct ixgbe_adapter *adapter)
-{
-	bool ret = false;
-	struct ixgbe_ring_feature *f = &adapter->ring_feature[RING_F_RSS];
-
-	if (adapter->flags & IXGBE_FLAG_RSS_ENABLED) {
-		f->mask = 0xF;
-		adapter->num_rx_queues = f->indices;
-		adapter->num_tx_queues = f->indices;
-		ret = true;
-	} else {
-		ret = false;
-	}
-
-	return ret;
-}
-
-/**
- * ixgbe_set_fdir_queues: Allocate queues for Flow Director
- * @adapter: board private structure to initialize
- *
- * Flow Director is an advanced Rx filter, attempting to get Rx flows back
- * to the original CPU that initiated the Tx session.  This runs in addition
- * to RSS, so if a packet doesn't match an FDIR filter, we can still spread the
- * Rx load across CPUs using RSS.
- *
- **/
-static inline bool ixgbe_set_fdir_queues(struct ixgbe_adapter *adapter)
-{
-	bool ret = false;
-	struct ixgbe_ring_feature *f_fdir = &adapter->ring_feature[RING_F_FDIR];
-
-	f_fdir->indices = min((int)num_online_cpus(), f_fdir->indices);
-	f_fdir->mask = 0;
-
-	/* Flow Director must have RSS enabled */
-	if ((adapter->flags & IXGBE_FLAG_RSS_ENABLED) &&
-	    (adapter->flags & IXGBE_FLAG_FDIR_HASH_CAPABLE)) {
-		adapter->num_tx_queues = f_fdir->indices;
-		adapter->num_rx_queues = f_fdir->indices;
-		ret = true;
-	} else {
-		adapter->flags &= ~IXGBE_FLAG_FDIR_HASH_CAPABLE;
-	}
-	return ret;
-}
-
-#ifdef IXGBE_FCOE
-/**
- * ixgbe_set_fcoe_queues: Allocate queues for Fiber Channel over Ethernet (FCoE)
- * @adapter: board private structure to initialize
- *
- * FCoE RX FCRETA can use up to 8 rx queues for up to 8 different exchanges.
- * The ring feature mask is not used as a mask for FCoE, as it can take any 8
- * rx queues out of the max number of rx queues, instead, it is used as the
- * index of the first rx queue used by FCoE.
- *
- **/
-static inline bool ixgbe_set_fcoe_queues(struct ixgbe_adapter *adapter)
-{
-	struct ixgbe_ring_feature *f = &adapter->ring_feature[RING_F_FCOE];
-
-	if (!(adapter->flags & IXGBE_FLAG_FCOE_ENABLED))
-		return false;
-
-	f->indices = min((int)num_online_cpus(), f->indices);
-
-	adapter->num_rx_queues = 1;
-	adapter->num_tx_queues = 1;
-
-	if (adapter->flags & IXGBE_FLAG_RSS_ENABLED) {
-		e_info(probe, "FCoE enabled with RSS\n");
-		if (adapter->flags & IXGBE_FLAG_FDIR_HASH_CAPABLE)
-			ixgbe_set_fdir_queues(adapter);
-		else
-			ixgbe_set_rss_queues(adapter);
-	}
-
-	/* adding FCoE rx rings to the end */
-	f->mask = adapter->num_rx_queues;
-	adapter->num_rx_queues += f->indices;
-	adapter->num_tx_queues += f->indices;
-
-	return true;
-}
-#endif /* IXGBE_FCOE */
-
-/* Artificial max queue cap per traffic class in DCB mode */
-#define DCB_QUEUE_CAP 8
-
-#ifdef CONFIG_IXGBE_DCB
-static inline bool ixgbe_set_dcb_queues(struct ixgbe_adapter *adapter)
-{
-	int per_tc_q, q, i, offset = 0;
-	struct net_device *dev = adapter->netdev;
-	int tcs = netdev_get_num_tc(dev);
-
-	if (!tcs)
-		return false;
-
-	/* Map queue offset and counts onto allocated tx queues */
-	per_tc_q = min(dev->num_tx_queues / tcs, (unsigned int)DCB_QUEUE_CAP);
-	q = min((int)num_online_cpus(), per_tc_q);
-
-	for (i = 0; i < tcs; i++) {
-		netdev_set_tc_queue(dev, i, q, offset);
-		offset += q;
-	}
-
-	adapter->num_tx_queues = q * tcs;
-	adapter->num_rx_queues = q * tcs;
-
-#ifdef IXGBE_FCOE
-	/* FCoE enabled queues require special configuration indexed
-	 * by feature specific indices and mask. Here we map FCoE
-	 * indices onto the DCB queue pairs allowing FCoE to own
-	 * configuration later.
-	 */
-	if (adapter->flags & IXGBE_FLAG_FCOE_ENABLED) {
-		int tc;
-		struct ixgbe_ring_feature *f =
-					&adapter->ring_feature[RING_F_FCOE];
-
-		tc = netdev_get_prio_tc_map(dev, adapter->fcoe.up);
-		f->indices = dev->tc_to_txq[tc].count;
-		f->mask = dev->tc_to_txq[tc].offset;
-	}
-#endif
-
-	return true;
-}
-#endif
-
-/**
- * ixgbe_set_sriov_queues: Allocate queues for IOV use
- * @adapter: board private structure to initialize
- *
- * IOV doesn't actually use anything, so just NAK the
- * request for now and let the other queue routines
- * figure out what to do.
- */
-static inline bool ixgbe_set_sriov_queues(struct ixgbe_adapter *adapter)
-{
-	return false;
-}
-
-/*
- * ixgbe_set_num_queues: Allocate queues for device, feature dependent
- * @adapter: board private structure to initialize
- *
- * This is the top level queue allocation routine.  The order here is very
- * important, starting with the "most" number of features turned on at once,
- * and ending with the smallest set of features.  This way large combinations
- * can be allocated if they're turned on, and smaller combinations are the
- * fallthrough conditions.
- *
- **/
-static int ixgbe_set_num_queues(struct ixgbe_adapter *adapter)
-{
-	/* Start with base case */
-	adapter->num_rx_queues = 1;
-	adapter->num_tx_queues = 1;
-	adapter->num_rx_pools = adapter->num_rx_queues;
-	adapter->num_rx_queues_per_pool = 1;
-
-	if (ixgbe_set_sriov_queues(adapter))
-		goto done;
-
-#ifdef CONFIG_IXGBE_DCB
-	if (ixgbe_set_dcb_queues(adapter))
-		goto done;
-
-#endif
-#ifdef IXGBE_FCOE
-	if (ixgbe_set_fcoe_queues(adapter))
-		goto done;
-
-#endif /* IXGBE_FCOE */
-	if (ixgbe_set_fdir_queues(adapter))
-		goto done;
-
-	if (ixgbe_set_rss_queues(adapter))
-		goto done;
-
-	/* fallback to base case */
-	adapter->num_rx_queues = 1;
-	adapter->num_tx_queues = 1;
-
-done:
-	if ((adapter->netdev->reg_state == NETREG_UNREGISTERED) ||
-	    (adapter->netdev->reg_state == NETREG_UNREGISTERING))
-		return 0;
-
-	/* Notify the stack of the (possibly) reduced queue counts. */
-	netif_set_real_num_tx_queues(adapter->netdev, adapter->num_tx_queues);
-	return netif_set_real_num_rx_queues(adapter->netdev,
-					    adapter->num_rx_queues);
-}
-
-static void ixgbe_acquire_msix_vectors(struct ixgbe_adapter *adapter,
-				       int vectors)
-{
-	int err, vector_threshold;
-
-	/* We'll want at least 3 (vector_threshold):
-	 * 1) TxQ[0] Cleanup
-	 * 2) RxQ[0] Cleanup
-	 * 3) Other (Link Status Change, etc.)
-	 * 4) TCP Timer (optional)
-	 */
-	vector_threshold = MIN_MSIX_COUNT;
-
-	/* The more we get, the more we will assign to Tx/Rx Cleanup
-	 * for the separate queues...where Rx Cleanup >= Tx Cleanup.
-	 * Right now, we simply care about how many we'll get; we'll
-	 * set them up later while requesting irq's.
-	 */
-	while (vectors >= vector_threshold) {
-		err = pci_enable_msix(adapter->pdev, adapter->msix_entries,
-				      vectors);
-		if (!err) /* Success in acquiring all requested vectors. */
-			break;
-		else if (err < 0)
-			vectors = 0; /* Nasty failure, quit now */
-		else /* err == number of vectors we should try again with */
-			vectors = err;
-	}
-
-	if (vectors < vector_threshold) {
-		/* Can't allocate enough MSI-X interrupts?  Oh well.
-		 * This just means we'll go with either a single MSI
-		 * vector or fall back to legacy interrupts.
-		 */
-		netif_printk(adapter, hw, KERN_DEBUG, adapter->netdev,
-			     "Unable to allocate MSI-X interrupts\n");
-		adapter->flags &= ~IXGBE_FLAG_MSIX_ENABLED;
-		kfree(adapter->msix_entries);
-		adapter->msix_entries = NULL;
-	} else {
-		adapter->flags |= IXGBE_FLAG_MSIX_ENABLED; /* Woot! */
-		/*
-		 * Adjust for only the vectors we'll use, which is minimum
-		 * of max_msix_q_vectors + NON_Q_VECTORS, or the number of
-		 * vectors we were allocated.
-		 */
-		adapter->num_msix_vectors = min(vectors,
-				   adapter->max_msix_q_vectors + NON_Q_VECTORS);
-	}
-}
-
-/**
- * ixgbe_cache_ring_rss - Descriptor ring to register mapping for RSS
- * @adapter: board private structure to initialize
- *
- * Cache the descriptor ring offsets for RSS to the assigned rings.
- *
- **/
-static inline bool ixgbe_cache_ring_rss(struct ixgbe_adapter *adapter)
-{
-	int i;
-
-	if (!(adapter->flags & IXGBE_FLAG_RSS_ENABLED))
-		return false;
-
-	for (i = 0; i < adapter->num_rx_queues; i++)
-		adapter->rx_ring[i]->reg_idx = i;
-	for (i = 0; i < adapter->num_tx_queues; i++)
-		adapter->tx_ring[i]->reg_idx = i;
-
-	return true;
-}
-
-#ifdef CONFIG_IXGBE_DCB
-
-/* ixgbe_get_first_reg_idx - Return first register index associated with ring */
-static void ixgbe_get_first_reg_idx(struct ixgbe_adapter *adapter, u8 tc,
-				    unsigned int *tx, unsigned int *rx)
-{
-	struct net_device *dev = adapter->netdev;
-	struct ixgbe_hw *hw = &adapter->hw;
-	u8 num_tcs = netdev_get_num_tc(dev);
-
-	*tx = 0;
-	*rx = 0;
-
-	switch (hw->mac.type) {
-	case ixgbe_mac_82598EB:
-		*tx = tc << 2;
-		*rx = tc << 3;
-		break;
-	case ixgbe_mac_82599EB:
-	case ixgbe_mac_X540:
-		if (num_tcs > 4) {
-			if (tc < 3) {
-				*tx = tc << 5;
-				*rx = tc << 4;
-			} else if (tc <  5) {
-				*tx = ((tc + 2) << 4);
-				*rx = tc << 4;
-			} else if (tc < num_tcs) {
-				*tx = ((tc + 8) << 3);
-				*rx = tc << 4;
-			}
-		} else {
-			*rx =  tc << 5;
-			switch (tc) {
-			case 0:
-				*tx =  0;
-				break;
-			case 1:
-				*tx = 64;
-				break;
-			case 2:
-				*tx = 96;
-				break;
-			case 3:
-				*tx = 112;
-				break;
-			default:
-				break;
-			}
-		}
-		break;
-	default:
-		break;
-	}
-}
-
-/**
- * ixgbe_cache_ring_dcb - Descriptor ring to register mapping for DCB
- * @adapter: board private structure to initialize
- *
- * Cache the descriptor ring offsets for DCB to the assigned rings.
- *
- **/
-static inline bool ixgbe_cache_ring_dcb(struct ixgbe_adapter *adapter)
-{
-	struct net_device *dev = adapter->netdev;
-	int i, j, k;
-	u8 num_tcs = netdev_get_num_tc(dev);
-
-	if (!num_tcs)
-		return false;
-
-	for (i = 0, k = 0; i < num_tcs; i++) {
-		unsigned int tx_s, rx_s;
-		u16 count = dev->tc_to_txq[i].count;
-
-		ixgbe_get_first_reg_idx(adapter, i, &tx_s, &rx_s);
-		for (j = 0; j < count; j++, k++) {
-			adapter->tx_ring[k]->reg_idx = tx_s + j;
-			adapter->rx_ring[k]->reg_idx = rx_s + j;
-			adapter->tx_ring[k]->dcb_tc = i;
-			adapter->rx_ring[k]->dcb_tc = i;
-		}
-	}
-
-	return true;
-}
-#endif
-
-/**
- * ixgbe_cache_ring_fdir - Descriptor ring to register mapping for Flow Director
- * @adapter: board private structure to initialize
- *
- * Cache the descriptor ring offsets for Flow Director to the assigned rings.
- *
- **/
-static inline bool ixgbe_cache_ring_fdir(struct ixgbe_adapter *adapter)
-{
-	int i;
-	bool ret = false;
-
-	if ((adapter->flags & IXGBE_FLAG_RSS_ENABLED) &&
-	    (adapter->flags & IXGBE_FLAG_FDIR_HASH_CAPABLE)) {
-		for (i = 0; i < adapter->num_rx_queues; i++)
-			adapter->rx_ring[i]->reg_idx = i;
-		for (i = 0; i < adapter->num_tx_queues; i++)
-			adapter->tx_ring[i]->reg_idx = i;
-		ret = true;
-	}
-
-	return ret;
-}
-
-#ifdef IXGBE_FCOE
-/**
- * ixgbe_cache_ring_fcoe - Descriptor ring to register mapping for the FCoE
- * @adapter: board private structure to initialize
- *
- * Cache the descriptor ring offsets for FCoE mode to the assigned rings.
- *
- */
-static inline bool ixgbe_cache_ring_fcoe(struct ixgbe_adapter *adapter)
-{
-	struct ixgbe_ring_feature *f = &adapter->ring_feature[RING_F_FCOE];
-	int i;
-	u8 fcoe_rx_i = 0, fcoe_tx_i = 0;
-
-	if (!(adapter->flags & IXGBE_FLAG_FCOE_ENABLED))
-		return false;
-
-	if (adapter->flags & IXGBE_FLAG_RSS_ENABLED) {
-		if (adapter->flags & IXGBE_FLAG_FDIR_HASH_CAPABLE)
-			ixgbe_cache_ring_fdir(adapter);
-		else
-			ixgbe_cache_ring_rss(adapter);
-
-		fcoe_rx_i = f->mask;
-		fcoe_tx_i = f->mask;
-	}
-	for (i = 0; i < f->indices; i++, fcoe_rx_i++, fcoe_tx_i++) {
-		adapter->rx_ring[f->mask + i]->reg_idx = fcoe_rx_i;
-		adapter->tx_ring[f->mask + i]->reg_idx = fcoe_tx_i;
-	}
-	return true;
-}
-
-#endif /* IXGBE_FCOE */
-/**
- * ixgbe_cache_ring_sriov - Descriptor ring to register mapping for sriov
- * @adapter: board private structure to initialize
- *
- * SR-IOV doesn't use any descriptor rings but changes the default if
- * no other mapping is used.
- *
- */
-static inline bool ixgbe_cache_ring_sriov(struct ixgbe_adapter *adapter)
-{
-	adapter->rx_ring[0]->reg_idx = adapter->num_vfs * 2;
-	adapter->tx_ring[0]->reg_idx = adapter->num_vfs * 2;
-	if (adapter->num_vfs)
-		return true;
-	else
-		return false;
-}
-
-/**
- * ixgbe_cache_ring_register - Descriptor ring to register mapping
- * @adapter: board private structure to initialize
- *
- * Once we know the feature-set enabled for the device, we'll cache
- * the register offset the descriptor ring is assigned to.
- *
- * Note, the order the various feature calls is important.  It must start with
- * the "most" features enabled at the same time, then trickle down to the
- * least amount of features turned on at once.
- **/
-static void ixgbe_cache_ring_register(struct ixgbe_adapter *adapter)
-{
-	/* start with default case */
-	adapter->rx_ring[0]->reg_idx = 0;
-	adapter->tx_ring[0]->reg_idx = 0;
-
-	if (ixgbe_cache_ring_sriov(adapter))
-		return;
-
-#ifdef CONFIG_IXGBE_DCB
-	if (ixgbe_cache_ring_dcb(adapter))
-		return;
-#endif
-
-#ifdef IXGBE_FCOE
-	if (ixgbe_cache_ring_fcoe(adapter))
-		return;
-#endif /* IXGBE_FCOE */
-
-	if (ixgbe_cache_ring_fdir(adapter))
-		return;
-
-	if (ixgbe_cache_ring_rss(adapter))
-		return;
-}
-
-/**
- * ixgbe_alloc_queues - Allocate memory for all rings
- * @adapter: board private structure to initialize
- *
- * We allocate one ring per queue at run-time since we don't know the
- * number of queues at compile-time.  The polling_netdev array is
- * intended for Multiqueue, but should work fine with a single queue.
- **/
-static int ixgbe_alloc_queues(struct ixgbe_adapter *adapter)
-{
-	int rx = 0, tx = 0, nid = adapter->node;
-
-	if (nid < 0 || !node_online(nid))
-		nid = first_online_node;
-
-	for (; tx < adapter->num_tx_queues; tx++) {
-		struct ixgbe_ring *ring;
-
-		ring = kzalloc_node(sizeof(*ring), GFP_KERNEL, nid);
-		if (!ring)
-			ring = kzalloc(sizeof(*ring), GFP_KERNEL);
-		if (!ring)
-			goto err_allocation;
-		ring->count = adapter->tx_ring_count;
-		ring->queue_index = tx;
-		ring->numa_node = nid;
-		ring->dev = &adapter->pdev->dev;
-		ring->netdev = adapter->netdev;
-
-		adapter->tx_ring[tx] = ring;
-	}
-
-	for (; rx < adapter->num_rx_queues; rx++) {
-		struct ixgbe_ring *ring;
-
-		ring = kzalloc_node(sizeof(*ring), GFP_KERNEL, nid);
-		if (!ring)
-			ring = kzalloc(sizeof(*ring), GFP_KERNEL);
-		if (!ring)
-			goto err_allocation;
-		ring->count = adapter->rx_ring_count;
-		ring->queue_index = rx;
-		ring->numa_node = nid;
-		ring->dev = &adapter->pdev->dev;
-		ring->netdev = adapter->netdev;
-
-		adapter->rx_ring[rx] = ring;
-	}
-
-	ixgbe_cache_ring_register(adapter);
-
-	return 0;
-
-err_allocation:
-	while (tx)
-		kfree(adapter->tx_ring[--tx]);
-
-	while (rx)
-		kfree(adapter->rx_ring[--rx]);
-	return -ENOMEM;
-}
-
-/**
- * ixgbe_set_interrupt_capability - set MSI-X or MSI if supported
- * @adapter: board private structure to initialize
- *
- * Attempt to configure the interrupts using the best available
- * capabilities of the hardware and the kernel.
- **/
-static int ixgbe_set_interrupt_capability(struct ixgbe_adapter *adapter)
-{
-	struct ixgbe_hw *hw = &adapter->hw;
-	int err = 0;
-	int vector, v_budget;
-
-	/*
-	 * It's easy to be greedy for MSI-X vectors, but it really
-	 * doesn't do us much good if we have a lot more vectors
-	 * than CPU's.  So let's be conservative and only ask for
-	 * (roughly) the same number of vectors as there are CPU's.
-	 */
-	v_budget = min(adapter->num_rx_queues + adapter->num_tx_queues,
-		       (int)num_online_cpus()) + NON_Q_VECTORS;
-
-	/*
-	 * At the same time, hardware can only support a maximum of
-	 * hw.mac->max_msix_vectors vectors.  With features
-	 * such as RSS and VMDq, we can easily surpass the number of Rx and Tx
-	 * descriptor queues supported by our device.  Thus, we cap it off in
-	 * those rare cases where the cpu count also exceeds our vector limit.
-	 */
-	v_budget = min(v_budget, (int)hw->mac.max_msix_vectors);
-
-	/* A failure in MSI-X entry allocation isn't fatal, but it does
-	 * mean we disable MSI-X capabilities of the adapter. */
-	adapter->msix_entries = kcalloc(v_budget,
-					sizeof(struct msix_entry), GFP_KERNEL);
-	if (adapter->msix_entries) {
-		for (vector = 0; vector < v_budget; vector++)
-			adapter->msix_entries[vector].entry = vector;
-
-		ixgbe_acquire_msix_vectors(adapter, v_budget);
-
-		if (adapter->flags & IXGBE_FLAG_MSIX_ENABLED)
-			goto out;
-	}
-
-	adapter->flags &= ~IXGBE_FLAG_DCB_ENABLED;
-	adapter->flags &= ~IXGBE_FLAG_RSS_ENABLED;
-	if (adapter->flags & IXGBE_FLAG_FDIR_HASH_CAPABLE) {
-		e_err(probe,
-		      "ATR is not supported while multiple "
-		      "queues are disabled.  Disabling Flow Director\n");
-	}
-	adapter->flags &= ~IXGBE_FLAG_FDIR_HASH_CAPABLE;
-	adapter->atr_sample_rate = 0;
-	if (adapter->flags & IXGBE_FLAG_SRIOV_ENABLED)
-		ixgbe_disable_sriov(adapter);
-
-	err = ixgbe_set_num_queues(adapter);
-	if (err)
-		return err;
-
-	err = pci_enable_msi(adapter->pdev);
-	if (!err) {
-		adapter->flags |= IXGBE_FLAG_MSI_ENABLED;
-	} else {
-		netif_printk(adapter, hw, KERN_DEBUG, adapter->netdev,
-			     "Unable to allocate MSI interrupt, "
-			     "falling back to legacy.  Error: %d\n", err);
-		/* reset err */
-		err = 0;
-	}
-
-out:
-	return err;
-}
-
-/**
- * ixgbe_alloc_q_vectors - Allocate memory for interrupt vectors
- * @adapter: board private structure to initialize
- *
- * We allocate one q_vector per queue interrupt.  If allocation fails we
- * return -ENOMEM.
- **/
-static int ixgbe_alloc_q_vectors(struct ixgbe_adapter *adapter)
-{
-	int v_idx, num_q_vectors;
-	struct ixgbe_q_vector *q_vector;
-
-	if (adapter->flags & IXGBE_FLAG_MSIX_ENABLED)
-		num_q_vectors = adapter->num_msix_vectors - NON_Q_VECTORS;
-	else
-		num_q_vectors = 1;
-
-	for (v_idx = 0; v_idx < num_q_vectors; v_idx++) {
-		q_vector = kzalloc_node(sizeof(struct ixgbe_q_vector),
-					GFP_KERNEL, adapter->node);
-		if (!q_vector)
-			q_vector = kzalloc(sizeof(struct ixgbe_q_vector),
-					   GFP_KERNEL);
-		if (!q_vector)
-			goto err_out;
-
-		q_vector->adapter = adapter;
-		q_vector->v_idx = v_idx;
-
-		/* Allocate the affinity_hint cpumask, configure the mask */
-		if (!alloc_cpumask_var(&q_vector->affinity_mask, GFP_KERNEL))
-			goto err_out;
-		cpumask_set_cpu(v_idx, q_vector->affinity_mask);
-		netif_napi_add(adapter->netdev, &q_vector->napi,
-			       ixgbe_poll, 64);
-		adapter->q_vector[v_idx] = q_vector;
-	}
-
-	return 0;
-
-err_out:
-	while (v_idx) {
-		v_idx--;
-		q_vector = adapter->q_vector[v_idx];
-		netif_napi_del(&q_vector->napi);
-		free_cpumask_var(q_vector->affinity_mask);
-		kfree(q_vector);
-		adapter->q_vector[v_idx] = NULL;
-	}
-	return -ENOMEM;
-}
-
-/**
- * ixgbe_free_q_vectors - Free memory allocated for interrupt vectors
- * @adapter: board private structure to initialize
- *
- * This function frees the memory allocated to the q_vectors.  In addition if
- * NAPI is enabled it will delete any references to the NAPI struct prior
- * to freeing the q_vector.
- **/
-static void ixgbe_free_q_vectors(struct ixgbe_adapter *adapter)
-{
-	int v_idx, num_q_vectors;
-
-	if (adapter->flags & IXGBE_FLAG_MSIX_ENABLED)
-		num_q_vectors = adapter->num_msix_vectors - NON_Q_VECTORS;
-	else
-		num_q_vectors = 1;
-
-	for (v_idx = 0; v_idx < num_q_vectors; v_idx++) {
-		struct ixgbe_q_vector *q_vector = adapter->q_vector[v_idx];
-		adapter->q_vector[v_idx] = NULL;
-		netif_napi_del(&q_vector->napi);
-		free_cpumask_var(q_vector->affinity_mask);
-		kfree(q_vector);
-	}
-}
-
-static void ixgbe_reset_interrupt_capability(struct ixgbe_adapter *adapter)
-{
-	if (adapter->flags & IXGBE_FLAG_MSIX_ENABLED) {
-		adapter->flags &= ~IXGBE_FLAG_MSIX_ENABLED;
-		pci_disable_msix(adapter->pdev);
-		kfree(adapter->msix_entries);
-		adapter->msix_entries = NULL;
-	} else if (adapter->flags & IXGBE_FLAG_MSI_ENABLED) {
-		adapter->flags &= ~IXGBE_FLAG_MSI_ENABLED;
-		pci_disable_msi(adapter->pdev);
-	}
-}
-=======
->>>>>>> e9676695
 
 	if (adapter->num_vfs) {
 		/* Clear EITR Select mapping */
