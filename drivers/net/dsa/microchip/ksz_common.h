--- conflicted
+++ resolved
@@ -25,11 +25,6 @@
 };
 
 struct ksz_port {
-<<<<<<< HEAD
-	u16 member;
-	u16 vid_member;
-=======
->>>>>>> df0cc57e
 	bool remove_tag;		/* Remove Tag flag set, for ksz8795 only */
 	int stp_state;
 	struct phy_device phydev;
