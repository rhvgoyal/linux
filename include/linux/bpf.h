--- conflicted
+++ resolved
@@ -18,10 +18,7 @@
 #include <linux/refcount.h>
 #include <linux/mutex.h>
 #include <linux/module.h>
-<<<<<<< HEAD
-=======
 #include <linux/kallsyms.h>
->>>>>>> 04d5ce62
 
 struct bpf_verifier_env;
 struct bpf_verifier_log;
@@ -471,12 +468,7 @@
  */
 int arch_prepare_bpf_trampoline(void *image, void *image_end,
 				const struct btf_func_model *m, u32 flags,
-<<<<<<< HEAD
-				struct bpf_prog **fentry_progs, int fentry_cnt,
-				struct bpf_prog **fexit_progs, int fexit_cnt,
-=======
 				struct bpf_tramp_progs *tprogs,
->>>>>>> 04d5ce62
 				void *orig_call);
 /* these two functions are called from generated trampoline */
 u64 notrace __bpf_prog_enter(void);
@@ -494,10 +486,7 @@
 enum bpf_tramp_prog_type {
 	BPF_TRAMP_FENTRY,
 	BPF_TRAMP_FEXIT,
-<<<<<<< HEAD
-=======
 	BPF_TRAMP_MODIFY_RETURN,
->>>>>>> 04d5ce62
 	BPF_TRAMP_MAX,
 	BPF_TRAMP_REPLACE, /* more than MAX */
 };
@@ -536,16 +525,6 @@
 	refcount_t users;
 };
 
-<<<<<<< HEAD
-#define BPF_DISPATCHER_MAX 48 /* Fits in 2048B */
-
-struct bpf_dispatcher_prog {
-	struct bpf_prog *prog;
-	refcount_t users;
-};
-
-=======
->>>>>>> 04d5ce62
 struct bpf_dispatcher {
 	/* dispatcher mutex */
 	struct mutex mutex;
@@ -554,16 +533,10 @@
 	int num_progs;
 	void *image;
 	u32 image_off;
-<<<<<<< HEAD
-};
-
-static __always_inline unsigned int bpf_dispatcher_nopfunc(
-=======
 	struct bpf_ksym ksym;
 };
 
 static __always_inline unsigned int bpf_dispatcher_nop_func(
->>>>>>> 04d5ce62
 	const void *ctx,
 	const struct bpf_insn *insnsi,
 	unsigned int (*bpf_func)(const void *,
@@ -576,19 +549,6 @@
 int bpf_trampoline_link_prog(struct bpf_prog *prog);
 int bpf_trampoline_unlink_prog(struct bpf_prog *prog);
 void bpf_trampoline_put(struct bpf_trampoline *tr);
-<<<<<<< HEAD
-#define BPF_DISPATCHER_INIT(name) {			\
-	.mutex = __MUTEX_INITIALIZER(name.mutex),	\
-	.func = &name##func,				\
-	.progs = {},					\
-	.num_progs = 0,					\
-	.image = NULL,					\
-	.image_off = 0					\
-}
-
-#define DEFINE_BPF_DISPATCHER(name)					\
-	noinline unsigned int name##func(				\
-=======
 #define BPF_DISPATCHER_INIT(_name) {				\
 	.mutex = __MUTEX_INITIALIZER(_name.mutex),		\
 	.func = &_name##_func,					\
@@ -604,7 +564,6 @@
 
 #define DEFINE_BPF_DISPATCHER(name)					\
 	noinline unsigned int bpf_dispatcher_##name##_func(		\
->>>>>>> 04d5ce62
 		const void *ctx,					\
 		const struct bpf_insn *insnsi,				\
 		unsigned int (*bpf_func)(const void *,			\
@@ -612,36 +571,15 @@
 	{								\
 		return bpf_func(ctx, insnsi);				\
 	}								\
-<<<<<<< HEAD
-	EXPORT_SYMBOL(name##func);			\
-	struct bpf_dispatcher name = BPF_DISPATCHER_INIT(name);
-#define DECLARE_BPF_DISPATCHER(name)					\
-	unsigned int name##func(					\
-=======
 	EXPORT_SYMBOL(bpf_dispatcher_##name##_func);			\
 	struct bpf_dispatcher bpf_dispatcher_##name =			\
 		BPF_DISPATCHER_INIT(bpf_dispatcher_##name);
 #define DECLARE_BPF_DISPATCHER(name)					\
 	unsigned int bpf_dispatcher_##name##_func(			\
->>>>>>> 04d5ce62
 		const void *ctx,					\
 		const struct bpf_insn *insnsi,				\
 		unsigned int (*bpf_func)(const void *,			\
 					 const struct bpf_insn *));	\
-<<<<<<< HEAD
-	extern struct bpf_dispatcher name;
-#define BPF_DISPATCHER_FUNC(name) name##func
-#define BPF_DISPATCHER_PTR(name) (&name)
-void bpf_dispatcher_change_prog(struct bpf_dispatcher *d, struct bpf_prog *from,
-				struct bpf_prog *to);
-struct bpf_image {
-	struct latch_tree_node tnode;
-	unsigned char data[];
-};
-#define BPF_IMAGE_SIZE (PAGE_SIZE - sizeof(struct bpf_image))
-bool is_bpf_image_address(unsigned long address);
-void *bpf_image_alloc(void);
-=======
 	extern struct bpf_dispatcher bpf_dispatcher_##name;
 #define BPF_DISPATCHER_FUNC(name) bpf_dispatcher_##name##_func
 #define BPF_DISPATCHER_PTR(name) (&bpf_dispatcher_##name)
@@ -653,7 +591,6 @@
 void bpf_image_ksym_del(struct bpf_ksym *ksym);
 void bpf_ksym_add(struct bpf_ksym *ksym);
 void bpf_ksym_del(struct bpf_ksym *ksym);
->>>>>>> 04d5ce62
 #else
 static inline struct bpf_trampoline *bpf_trampoline_lookup(u64 key)
 {
@@ -670,11 +607,7 @@
 static inline void bpf_trampoline_put(struct bpf_trampoline *tr) {}
 #define DEFINE_BPF_DISPATCHER(name)
 #define DECLARE_BPF_DISPATCHER(name)
-<<<<<<< HEAD
-#define BPF_DISPATCHER_FUNC(name) bpf_dispatcher_nopfunc
-=======
 #define BPF_DISPATCHER_FUNC(name) bpf_dispatcher_nop_func
->>>>>>> 04d5ce62
 #define BPF_DISPATCHER_PTR(name) NULL
 static inline void bpf_dispatcher_change_prog(struct bpf_dispatcher *d,
 					      struct bpf_prog *from,
@@ -1589,13 +1522,10 @@
 extern const struct bpf_func_proto bpf_strtoul_proto;
 extern const struct bpf_func_proto bpf_tcp_sock_proto;
 extern const struct bpf_func_proto bpf_jiffies64_proto;
-<<<<<<< HEAD
-=======
 extern const struct bpf_func_proto bpf_get_ns_current_pid_tgid_proto;
 
 const struct bpf_func_proto *bpf_tracing_func_proto(
 	enum bpf_func_id func_id, const struct bpf_prog *prog);
->>>>>>> 04d5ce62
 
 /* Shared helpers among cBPF and eBPF. */
 void bpf_user_rnd_init_once(void);
