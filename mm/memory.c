--- conflicted
+++ resolved
@@ -3929,11 +3929,7 @@
  * Access another process' address space as given in mm.  If non-NULL, use the
  * given task for page fault accounting.
  */
-<<<<<<< HEAD
-static int __access_remote_vm(struct task_struct *tsk, struct mm_struct *mm,
-=======
 int __access_remote_vm(struct task_struct *tsk, struct mm_struct *mm,
->>>>>>> c470abd4
 		unsigned long addr, void *buf, int len, unsigned int gup_flags)
 {
 	struct vm_area_struct *vma;
@@ -3948,11 +3944,7 @@
 		struct page *page = NULL;
 
 		ret = get_user_pages_remote(tsk, mm, addr, 1,
-<<<<<<< HEAD
-				gup_flags, &page, &vma);
-=======
 				gup_flags, &page, &vma, NULL);
->>>>>>> c470abd4
 		if (ret <= 0) {
 #ifndef CONFIG_HAVE_IOREMAP_PROT
 			break;
