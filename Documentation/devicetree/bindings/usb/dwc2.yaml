--- conflicted
+++ resolved
@@ -113,11 +113,8 @@
   srp-disable: true
 
   usb-role-switch: true
-<<<<<<< HEAD
-=======
 
   role-switch-default-mode: true
->>>>>>> 754e0b0e
 
   g-rx-fifo-size:
     $ref: /schemas/types.yaml#/definitions/uint32
